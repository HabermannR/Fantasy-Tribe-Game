--- conflicted
+++ resolved
@@ -1,1678 +1,1209 @@
-"""
-Game Name: Fantasy Tribe Game
-Description: Play a fantasy tribe from humble beginnings to earth shattering godlike power thanks to LLMs
-
-GitHub: https://github.com/HabermannR/Fantasy-Tribe-Game
-
-License: MIT License
-
-Copyright (c) 2024 HabermannR
-
-Permission is hereby granted, free of charge, to any person obtaining a copy
-of this software and associated documentation files (the "Software"), to deal
-in the Software without restriction, including without limitation the rights
-to use, copy, modify, merge, publish, distribute, sublicense, and/or sell
-copies of the Software, and to permit persons to whom the Software is
-furnished to do so, subject to the following conditions:
-
-The above copyright notice and this permission notice shall be included in all
-copies or substantial portions of the Software.
-
-THE SOFTWARE IS PROVIDED "AS IS", WITHOUT WARRANTY OF ANY KIND, EXPRESS OR
-IMPLIED, INCLUDING BUT NOT LIMITED TO THE WARRANTIES OF MERCHANTABILITY,
-FITNESS FOR A PARTICULAR PURPOSE AND NONINFRINGEMENT. IN NO EVENT SHALL THE
-AUTHORS OR COPYRIGHT HOLDERS BE LIABLE FOR ANY CLAIM, DAMAGES OR OTHER
-LIABILITY, WHETHER IN AN ACTION OF CONTRACT, TORT OR OTHERWISE, ARISING FROM,
-OUT OF OR IN CONNECTION WITH THE SOFTWARE OR THE USE OR OTHER DEALINGS IN THE
-SOFTWARE.
-"""
-
-import json
-
-import random
-import textwrap
-import copy
-import gradio as gr
-
-from datetime import datetime
-from enum import Enum
-from typing import List, Tuple, Optional
-
-from pydantic import BaseModel, Field
-from Language import Language, translations
-from LLM_manager import LLMContext, Config, ModelConfig, SummaryModelConfig, LLMProvider, SummaryMode
-
-random.seed(datetime.now().timestamp())
-
-class EnumEncoder(json.JSONEncoder):
-    def default(self, obj):
-        if isinstance(obj, Enum):
-            return {"__enum__": str(obj)}
-        if isinstance(obj, BaseModel):
-            return obj.model_dump(exclude_unset=True)
-        return json.JSONEncoder.default(self, obj)
-
-
-def convert_enums(data):
-    if isinstance(data, dict):
-        if "__enum__" in data:
-            enum_str = data["__enum__"]
-            enum_class, enum_value = enum_str.split(".")
-            return getattr(globals()[enum_class], enum_value)
-        return {k: convert_enums(v) for k, v in data.items()}
-    elif isinstance(data, list):
-        return [convert_enums(item) for item in data]
-    return data
-
-
-class OutcomeType(Enum):
-    POSITIVE = "positive"
-    NEUTRAL = "neutral"
-    NEGATIVE = "negative"
-    CATASTROPHE = "catastrophe"
-
-
-class EventType(Enum):
-    SINGLE_EVENT = "single_event"
-    REACTION = "reaction"
-    FOLLOWUP = "followup"
-
-
-class ActionChoice(BaseModel):
-    caption: str
-    description: str
-    probability: float
-
-
-class NextChoices(BaseModel):
-    choices: List[ActionChoice]
-
-
-class NextReactionChoices(BaseModel):
-    choices: List[ActionChoice]
-    situation: str
-
-class SummaryModel(BaseModel):
-    summary: str
-
-
-class Relationship(BaseModel):
-    target: str
-    type: str
-    opinion: int  # -100 to 100
-
-
-class Character(BaseModel):
-    name: str
-    title: str
-    relationships: Optional[List[Relationship]]
-
-
-class ForeignCharacter(Character):
-    tribe: str
-
-
-class DiplomaticStance(Enum):
-    PEACEFUL = "peaceful"
-    NEUTRAL = "neutral"
-    AGGRESSIVE = "aggressive"
-
-
-class DevelopmentType(Enum):
-    MAGICAL = "magical"
-    HYBRID = "hybrid"
-    PRACTICAL = "practical"
-
-
-class DiplomaticStatus(Enum):
-    ALLY = "ally"
-    NEUTRAL = "neutral"
-    ENEMY = "enemy"
-
-
-DIPLOMATIC_STATUS_TRANSLATIONS = {
-    Language.ENGLISH: {
-        DiplomaticStatus.ALLY: "Ally",
-        DiplomaticStatus.NEUTRAL: "Neutral",
-        DiplomaticStatus.ENEMY: "Enemy",
-    },
-    Language.GERMAN: {
-        DiplomaticStatus.ALLY: "Verbündeter",
-        DiplomaticStatus.NEUTRAL: "Neutral",
-        DiplomaticStatus.ENEMY: "Feind",
-    },
-}
-
-class TribeType(BaseModel):
-    name: str
-    description: str
-    development: DevelopmentType
-    stance: DiplomaticStance
-
-
-class ForeignTribeType(TribeType):
-    diplomatic_status: DiplomaticStatus
-    leaders: List[Character]
-
-
-class InitialChoices(BaseModel):
-    choices: List[TribeType]
-
-
-class TextFormatter:
-    @staticmethod
-    def get_sentiment(opinion: int, language: Language) -> str:
-        if opinion >= 90:
-            return "devoted" if language == Language.ENGLISH else "ergeben"
-        elif opinion >= 70:
-            return "strongly positive" if language == Language.ENGLISH else "sehr positiv"
-        elif opinion >= 40:
-            return "favorable" if language == Language.ENGLISH else "günstig"
-        elif opinion >= 10:
-            return "somewhat positive" if language == Language.ENGLISH else "etwas positiv"
-        elif opinion > -10:
-            return "neutral" if language == Language.ENGLISH else "neutral"
-        elif opinion >= -40:
-            return "somewhat negative" if language == Language.ENGLISH else "etwas negativ"
-        elif opinion >= -70:
-            return "unfavorable" if language == Language.ENGLISH else "ungünstig"
-        elif opinion >= -90:
-            return "strongly negative" if language == Language.ENGLISH else "sehr negativ"
-        else:
-            return "hostile" if language == Language.ENGLISH else "feindselig"
-
-    @staticmethod
-    def format_tribe_description(tribe: TribeType, leaders: List[Character], relation: bool, language: Language) -> str:
-        tribe_type = get_tribe_orientation(tribe.development, tribe.stance, language)
-        text = f"""{tribe.name}
-{tribe_type}
-
-{tribe.description}
-
-{"Leaders:" if language == Language.ENGLISH else "Anführer:"}"""
-
-        for leader in leaders:
-            text += TextFormatter._format_leader(leader, relation, language)
-        return text
-
-    @staticmethod
-    def _format_leader(leader: Character, relation: bool, language: Language) -> str:
-        text = f"\n  • {leader.title}: {leader.name}"
-        if leader.relationships and relation:
-            text += "\n    " + ("Relationships:" if language == Language.ENGLISH else "Beziehungen:")
-            for rel in leader.relationships:
-                sentiment = TextFormatter.get_sentiment(rel.opinion, language)
-                if language == Language.ENGLISH:
-                    text += f"\n      - {rel.type} relationship with  {rel.target} , {sentiment}: {rel.opinion}"
-                elif language == Language.GERMAN:
-                    text += f"\n      - Beziehung zu {rel.target}: {rel.type}, {sentiment}: {rel.opinion}"
-        return text
-
-    @staticmethod
-    def format_foreign_tribes(foreign_tribes: List[ForeignTribeType], relation: bool, language: Language) -> str:
-        if not foreign_tribes:
-            return ""
-
-        text = "\n\n" + ("Foreign Tribes:" if language == Language.ENGLISH else "Fremde Stämme:")
-        status_order = [DiplomaticStatus.ALLY, DiplomaticStatus.NEUTRAL, DiplomaticStatus.ENEMY]
-        tribes_by_status = {status: [] for status in status_order}
-
-        for tribe in foreign_tribes:
-            tribes_by_status[tribe.diplomatic_status].append(tribe)
-
-        for status in status_order:
-            if tribes_by_status[status]:
-                status_translation = DIPLOMATIC_STATUS_TRANSLATIONS[language][status]
-                text += f"\n\n{status_translation}:"
-                for tribe in tribes_by_status[status]:
-                    text += TextFormatter._format_foreign_tribe(tribe, relation, language)
-        return text
-
-    @staticmethod
-    def _format_foreign_tribe(tribe: ForeignTribeType, relation: bool, language: Language) -> str:
-        foreign_type = get_tribe_orientation(tribe.development, tribe.stance, language)
-        text = f"\n\n{tribe.name}\n  {foreign_type}\n{tribe.description}"
-
-        if tribe.leaders:
-            text += "\n" + ("Leaders:" if language == Language.ENGLISH else "Anführer:")
-            for leader in tribe.leaders:
-                text += TextFormatter._format_leader(leader, relation, language)
-        return text
-
-    @staticmethod
-    def export_tribe_only(tribe: TribeType, leaders: List[Character],
-                          foreign_tribes: List[ForeignTribeType], language: Language) -> str:
-        text = TextFormatter.format_tribe_description(tribe, leaders, False, language)
-        text += TextFormatter.format_foreign_tribes(foreign_tribes, False, language)
-        return text
-
-    @staticmethod
-    def export_relationships_only(leaders: List[Character],
-                                  foreign_tribes: List[ForeignTribeType], language: Language) -> str:
-        text = ""
-
-        # Player tribe relationships
-        for leader in leaders:
-            if leader.relationships:
-                text += f"\n{leader.name} ({leader.title}):\n"
-                for rel in leader.relationships:
-                    sentiment = TextFormatter.get_sentiment(rel.opinion, language)
-                    if language == Language.ENGLISH:
-                        text += f"  - {rel.type} relationship with  {rel.target} , {sentiment}\n"
-                    elif language == Language.GERMAN:
-                        text += f"  - Beziehung zu {rel.target}: {rel.type}, {sentiment}\n"
-
-        # Foreign tribe relationships
-        for foreign_tribe in foreign_tribes:
-            if foreign_tribe.leaders:
-                for leader in foreign_tribe.leaders:
-                    if leader.relationships:
-                        text += f"\n{leader.name} ({leader.title}) {'from' if language == Language.ENGLISH else 'von'} {foreign_tribe.name}:\n"
-                        for rel in leader.relationships:
-                            sentiment = TextFormatter.get_sentiment(rel.opinion, language)
-                            if language == Language.ENGLISH:
-                                text += f"  - {rel.type} relationship with  {rel.target} , {sentiment}\n"
-                            elif language == Language.GERMAN:
-                                text += f"  - Beziehung zu {rel.target}: {rel.type}, {sentiment}\n"
-
-        return text
-
-
-# Class for managing game history
-class GameHistory:
-    def __init__(self):
-        self.history: List['GameState'] = []
-
-    def add_state(self, state: 'GameState'):
-        self.history.append(copy.deepcopy(state))
-
-    def get_recent_history(self, language: Language) -> str:
-        formatted_events = []
-        if self.history:
-            for event in reversed(self.history):
-                turn_header = f"=== Turn {event.turn} ===" if language == Language.ENGLISH else f"=== Runde {event.turn} ==="
-                formatted_events.extend([turn_header, event.event_result])
-        return "\n\n".join(formatted_events)
-
-    def get_recent_short_history(self, num_events: int = 5) -> str:
-        recent_events = self.history[-num_events:]
-        return "\n\n".join([
-            f"- {event.event_result} (Outcome: {OutcomeType(event.last_outcome).name if event.last_outcome else 'N/A'})"
-            for event in recent_events
-        ])
-
-
-# Main GameState class
-class GameStateBase(BaseModel):
-    tribe: TribeType
-    leaders: List[Character]
-    foreign_tribes: List[ForeignTribeType]
-    situation: str
-    event_result: str
-
-
-class GameState(GameStateBase):
-    previous_situation: Optional[str] = None
-    current_action_choices: Optional['NextChoices'] = None
-    chosen_action: Optional['ActionChoice'] = None
-    last_outcome: Optional[OutcomeType] = None
-    turn: int = 1
-    streak_count: int = 0
-    tier: int = 1
-    power: int = 5
-
-    # Composition instead of inheritance
-    text_formatter: TextFormatter = Field(default_factory=lambda: TextFormatter(), exclude=True)
-
-    class Config:
-        arbitrary_types_allowed = True
-
-    def add_action_set(self, actions: List[str]):
-        self.action_history.add_action_set(actions)
-
-    def to_context_string(self, language) -> str:
-        tribe_text = self.text_formatter.format_tribe_description(self.tribe, self.leaders, True, language)
-        foreign_tribes_text = self.text_formatter.format_foreign_tribes(self.foreign_tribes, True, language)
-        return tribe_text + foreign_tribes_text
-
-    def tribe_string(self, language) -> str:
-        text = self.text_formatter.export_tribe_only(self.tribe, self.leaders, self.foreign_tribes, language)
-        return text
-
-    def relationship_string(self, language) -> str:
-        text = self.text_formatter.export_relationships_only(self.leaders, self.foreign_tribes, language)
-        return text
-
-    @classmethod
-    def initialize(cls, tribe: TribeType, leader: Character) -> 'GameState':
-        return cls(
-            tribe=tribe,
-            leaders=[leader],
-            foreign_tribes=[],
-            situation="",
-            event_result=""
-        )
-
-    def update(self, new_state: GameStateBase):
-        for field in GameStateBase.model_fields:
-            setattr(self, field, getattr(new_state, field))
-
-    def update_streak(self, outcome: OutcomeType) -> None:
-        """Updates the streak counter based on the outcome."""
-        if outcome == OutcomeType.POSITIVE:
-            self.streak_count += 1
-        else:
-            self.streak_count = 0
-
-    def adjust_power(self, outcome: OutcomeType) -> None:
-        """Adjusts power level based on the outcome type."""
-        power_adjustments = {
-            OutcomeType.POSITIVE: 2,
-            OutcomeType.NEUTRAL: 0,
-            OutcomeType.NEGATIVE: -1,
-            OutcomeType.CATASTROPHE: -3
-        }
-        self.power += power_adjustments[outcome]
-
-    def update_tier(self) -> None:
-        """Updates the tier based on the current power level."""
-        self.tier = min(self.power // 10, 4) + 1
-
-    def check_streak_catastrophe(self) -> bool:
-        """Checks if streak has reached catastrophe level."""
-        if self.streak_count >= 4:
-            self.streak_count = 0
-            return True
-        return False
-
-
-class GameStateManager:
-    def __init__(self, llm_context: LLMContext, language: Language = Language.ENGLISH):
-        self.current_game_state: Optional[GameState] = None
-        self.game_history = GameHistory()
-        self.llm_context = llm_context
-        self.current_tribe_choices = None
-        self.language = language
-
-    def reset(self):
-        self.current_game_state = None
-        self.game_history = GameHistory()
-
-    def initialize(self, tribe: TribeType, leader: Character):
-        self.current_game_state = GameState.initialize(tribe, leader)
-        self.game_history = GameHistory()
-
-    def perform_action(self, index: int):
-        action = self.current_game_state.current_action_choices.choices[index]
-        self.current_game_state.chosen_action = action
-        self.current_game_state.previous_situation = self.current_game_state.situation
-        outcome, roll = self.determine_outcome(action.probability)
-        print(f"Debug: Roll = {roll:.2f}, Probability = {action.probability:.2f}, Outcome = {outcome.name}")
-        # Handle streak catastrophe
-        if self.current_game_state.check_streak_catastrophe():
-            outcome = OutcomeType.CATASTROPHE
-
-        # Update game state
-        self.current_game_state.update_streak(outcome)
-        self.current_game_state.adjust_power(outcome)
-        self.current_game_state.update_tier()
-        self.current_game_state.last_outcome = outcome
-        self.update_game_state()
-        event_type = self.decide_event_type()
-        print(f"Event type: {event_type}")
-        self.generate_choices(event_type)
-        self.game_history.add_state(self.current_game_state)
-        base_filename = "Debug_History"
-        # Create timestamp
-        timestamp = datetime.now().strftime("%Y%m%d_%H%M%S")
-        # Create unique filename
-        filename = f"{base_filename}_turn{self.current_game_state.turn}_{timestamp}.json"
-        self.save_all_game_states(filename)
-        self.current_game_state.turn += 1
-
-    def save_all_game_states(self, filename: str):
-        with open(filename, 'w') as f:
-            json.dump(self.game_history.history, f, cls=EnumEncoder)
-
-        # Also write the story version
-        filename = filename.replace('.json', '_story.txt')
-        story = []
-        for state in self.game_history.history:
-            story.append(f"=== Turn {state.turn} ===")
-            story.append(f"Situation: {state.previous_situation}")
-            story.append(f"Taken action: {state.chosen_action.description}")
-            outcome = OutcomeType(state.last_outcome).name
-            story.append(f"The result was: {outcome} and resulted in: {state.event_result}\n")
-
-        with open(filename, 'w') as f:
-            f.write("\n".join(story))
-
-    def load_game_state(self, filename: str):
-        with open(filename, 'r') as f:
-            loaded_history = json.load(f)
-
-        # Convert enum dictionaries to actual enum values
-        converted_history = convert_enums(loaded_history)
-        # Convert each history entry to a GameState object
-        history: List[GameState] = [GameState(**state) for state in converted_history]
-        # Set the current game state to the last item in the history
-        self.current_game_state = copy.deepcopy(history[-1])
-
-        # Add all states to the history
-        for state in history:
-            self.game_history.add_state(state)
-        self.current_game_state.turn += 1
-
-    def generate_tribe_choices(self, external_choice:str = "") -> InitialChoices:
-        # Generate 3 unique combinations of development type and diplomatic stance
-
-        possible_combinations = [
-            (dev, stance)
-            for dev in DevelopmentType
-            for stance in DiplomaticStance
-        ]
-        selected_combinations = random.sample(possible_combinations, 3)
-
-        # Get orientation descriptions for each combination
-        orientations = [
-            get_tribe_orientation(dev_type, stance, self.language)
-            for dev_type, stance in selected_combinations
-        ]
-        if external_choice != "":
-            tribe1 = f"- Must be {external_choice}. Mention the race in the description."
-        else:
-            tribe1 = f"""- Must be {selected_combinations[0][0].value} in development and {selected_combinations[0][1].value} in diplomacy
-        - Should fit the description: {orientations[0]}"""
-
-        # Construct the prompt with the specific requirements for each tribe
-        messages = [
-            {
-                "role": "system",
-                "content": "You are the game master for a text based strategic game, where the player rules over a tribe in a fantasy based setting. Output your answers as JSON"
-            },
-            {
-                "role": "user",
-                "content": f"""Create three unique tribes with the following specifications:
-
-    Tribe 1: 
-    {tribe1}
-
-    Tribe 2:
-    - Must be {selected_combinations[1][0].value} in development and {selected_combinations[1][1].value} in diplomacy
-    - Should fit the description: {orientations[1]}
-
-    Tribe 3:
-    - Must be {selected_combinations[2][0].value} in development and {selected_combinations[2][1].value} in diplomacy
-    - Should fit the description: {orientations[2]}
-
-    One tribe should consist of {external_choice}.
-    For each tribe provide:
-    1. A unique tribe name (do not use 'Sylvan')
-    2. A description of the tribe without mentioning the tribe name, and do not quote the given description directly, but name the race
-    3. Its DevelopmentType
-    4. Its DiplomaticStance"""
-            }
-        ]
-
-        choices = self.llm_context.make_story_call(messages, InitialChoices, max_tokens=2000)
-
-        if choices:
-            self.current_tribe_choices = choices
-            print("\n=== Available Tribe Choices ===")
-            for number, (choice, (dev_type, stance)) in enumerate(zip(choices.choices, selected_combinations)):
-                tribe_type = get_tribe_orientation(dev_type, stance, self.language)
-                print(f"\n{number}. {choice.name}, {tribe_type}")
-                print(textwrap.fill(f"Description: {choice.description}", width=80, initial_indent="   ",
-                                    subsequent_indent="   "))
-
-        return choices
-
-    def get_leader(self, chosen_tribe: TribeType) -> Character:
-        messages = [
-            {
-                "role": "system",
-                "content": "You are the game master for a text based strategic game, where the player rules over a tribe in a fantasy based setting. Output your answers as JSON"
-            },
-            {
-                "role": "user",
-                "content": f"""Give me the name and title for the leader of {chosen_tribe.name}. Their description is:
-{chosen_tribe.description}. The leader does not have relationships with other characters."""
-            }
-        ]
-
-        leader = self.llm_context.make_story_call(messages, Character, max_tokens=2000)
-
-        if leader:
-            print(textwrap.fill(f"\nLeader: {leader}", width=80, initial_indent="   ",
-                                subsequent_indent="   "))
-
-        return leader
-
-    def get_probability_adjustment(self) -> str:
-        if self.current_game_state.last_outcome not in [OutcomeType.POSITIVE]:
-            return "Due to the recent neutral or negative outcome, provide higher probabilities of success for the next choices (between 0.6 and 0.9)."
-        return "Provide balanced probabilities of success for the next choices (between 0.5 and 0.8)."
-
-    def generate_choices(self, choice_type: EventType) -> None:
-        recent_history = self.game_history.get_recent_short_history(num_events=5)
-        prob_adjustment = self.get_probability_adjustment()
-
-        action_context = ""
-        if self.current_game_state.chosen_action:
-            action_context = f"""Action: {self.current_game_state.chosen_action.caption}
-    {self.current_game_state.chosen_action.description}
-
-    Outcome: {self.current_game_state.event_result}"""
-
-        choice_types = {
-            EventType.SINGLE_EVENT: {"instruction": "create a new event", "extra": ""},
-            EventType.REACTION: {"instruction": "create a reaction to this last outcome",
-                                 "extra": "Include a foreign character in the reaction."},
-            EventType.FOLLOWUP: {"instruction": "create a follow up to this last outcome",
-                                 "extra": "Keep choices thematically close to the last action."}
-        }
-
-        if choice_type not in choice_types:
-            raise ValueError(f"Invalid choice type: {choice_type}")
-
-        choice_type_fields = choice_types[choice_type]
-
-        context = f"""State: {self.current_game_state.to_context_string(self.language)}
-History: {recent_history}
-Previous: {self.current_game_state.previous_situation}
-
-{action_context}"""
-        instruction = f"""
-{choice_type_fields['instruction']} and add to:
-{self.current_game_state.situation}
-Save a summary in "situation".
-
-Present 3 possible next actions:
-{choice_type_fields['extra']}
-Each has a caption, description, and probability of success 
-Weave implications and broader context into the description organically, 
-allowing the player to infer consequences and strategic elements without explicit statements.
-{prob_adjustment}
-- One choice should have high probability
-- Include at least one aggressive option (probability based on tribe info)"""
-
-        summary = self.llm_context.get_summary(context)
-
-        messages = [
-            {
-                "role": "system",
-                "content": "You are a game master for a tribal fantasy strategy game. Output answers as JSON"
-            },
-            {
-                "role": "user",
-                "content": summary + instruction}]
-
-        next_choices = self.llm_context.make_story_call(messages, NextReactionChoices, max_tokens=2000)
-        if next_choices:
-            self.current_game_state.situation = next_choices.situation
-            self.current_game_state.current_action_choices = NextChoices(choices=next_choices.choices)
-
-            print("\n=== Available Actions ===")
-            for i, choice in enumerate(next_choices.choices, 1):
-                print(f"\n{i}. {choice.caption}")
-                print(textwrap.fill(f"Description: {choice.description}",
-                                    width=80,
-                                    initial_indent="   ",
-                                    subsequent_indent="   "))
-                print(f"   Probability of Success: {choice.probability:.2f}")
-
-    def update_game_state(self) -> None:
-        recent_history = self.game_history.get_recent_short_history(num_events=5)
-        tribes_prompt = ""
-        enemy_count = sum(
-            1 for tribe in self.current_game_state.foreign_tribes if tribe.diplomatic_status == DiplomaticStatus.ENEMY)
-        neutral_count = sum(
-            1 for tribe in self.current_game_state.foreign_tribes if
-            tribe.diplomatic_status == DiplomaticStatus.NEUTRAL)
-
-        if self.current_game_state.turn > 5 and enemy_count < 1:
-            tribes_prompt += "* Add one enemy factions if it fits the current situation, and use them for the current situation and the event_result\n"
-        if self.current_game_state.turn > 3 and neutral_count < 2:
-            tribes_prompt += "* Add one or two neutral factions if it fits the current situation, and use them for the current situation and the event_result\n"
-
-        context = f"""State: {self.current_game_state.to_context_string(self.language)}
-Development: {self.current_game_state.tribe.development.value}
-Stance: {self.current_game_state.tribe.stance.value}
-
-History: {recent_history}
-{self.current_game_state.previous_situation}
-"""
-        instructions = f"""
-Last situation: {self.current_game_state.previous_situation}
-Action chosen by the player: {self.current_game_state.chosen_action.caption} - {self.current_game_state.chosen_action.description}
-Outcome: {self.current_game_state.last_outcome.name}
-Required Updates:
-
-1. Leaders (max 5):
-   - Update names, titles and relationships, both to tribe leaders as well as to leaders of foreign tribes
-   - Add special roles if warranted
-   - Only major changes based on events
-
-2. Situation:
-   - Current state summary
-
-3. Foreign Relations:
-   - For each tribe: status, name, description, development, stance, leaders (max 2)
-   - For each leader of a foreign tribe: Names, titles, relationships to the leaders of the players tribe
-   - Status changes require multiple turns
-   - Consider development/stance compatibility
-   {tribes_prompt}
-4. Event Results:
-   - 2 paragraphs narrative (event_result)
-   - Events may continue
-
-Maintain consistency with game state, action outcomes, and existing relationships."""
-        summary = self.llm_context.get_summary(context)
-        messages = [
-            {
-                "role": "system",
-                "content": "You are the game master for a text-based strategic game, where the player rules over a tribe in a fantasy setting. Your task is to update the game state based on the player's actions and their outcomes."
-            },
-            {
-                "role": "user",
-                "content": summary + instructions
-            }
-        ]
-
-        new_state = self.llm_context.make_story_call(messages, GameStateBase, max_tokens=5000)
-        self.current_game_state.update(new_state)
-
-
-    @staticmethod
-    def determine_outcome(probability: float) -> Tuple[OutcomeType, float]:
-        roll = round(random.random(),2)
-        # roll = 0.0
-        # roll = 1.0
-        if roll >= 0.95:
-            return OutcomeType.CATASTROPHE, roll
-        if roll <= probability:
-            return OutcomeType.POSITIVE, roll
-        elif roll < (probability + (1 - probability) / 2):
-            return OutcomeType.NEUTRAL, roll
-        else:
-            return OutcomeType.NEGATIVE, roll
-
-    @staticmethod
-    def decide_event_type() -> EventType:
-        return random.choices(
-            [EventType.SINGLE_EVENT, EventType.REACTION, EventType.FOLLOWUP],
-            weights=[0.2, 0.4, 0.4], k=1)[0]
-
-
-def get_tribe_orientation(development: DevelopmentType, stance: DiplomaticStance, language: Language) -> str:
-    """
-    Get the orientation-specific description for a tribe based on their development path and diplomatic stance.
-
-    Args:
-        development (Development): The tribe's development focus (magical, hybrid, or practical)
-        stance (DiplomaticStance): The tribe's diplomatic stance
-        language (Language): The language of the UI
-    """
-    if development == DevelopmentType.MAGICAL:
-        if stance == DiplomaticStance.PEACEFUL:
-            if language == Language.ENGLISH:
-                return "Mystic sages who commune with the very essence of nature"
-            if language == Language.GERMAN:
-                return "Mystische Weise, die mit dem Wesen der Natur in Verbindung stehen"
-        elif stance == DiplomaticStance.NEUTRAL:
-            if language == Language.ENGLISH:
-                return "Arcane scholars who balance the powers of magic and wisdom"
-            if language == Language.GERMAN:
-                return "Arkane Gelehrte, die die Kräfte der Magie und Weisheit im Gleichgewicht halten"
-        else:  # AGGRESSIVE
-            if language == Language.ENGLISH:
-                return "Battle-mages who wield the raw forces of destructive magic"
-            if language == Language.GERMAN:
-                return "Kampfmagier, die die rohen Kräfte zerstörerischer Magie beherrschen"
-    elif development == DevelopmentType.HYBRID:
-        if stance == DiplomaticStance.PEACEFUL:
-            if language == Language.ENGLISH:
-                return "Technomancers who weave together the threads of science and spirit"
-            if language == Language.GERMAN:
-                return "Technomanten, die die Fäden von Wissenschaft und Geist verweben"
-        elif stance == DiplomaticStance.NEUTRAL:
-            if language == Language.ENGLISH:
-                return "Arcane engineers who forge marvels of magic and machinery"
-            if language == Language.GERMAN:
-                return "Arkane Ingenieure, die Wunderwerke aus Magie und Maschinerie erschaffen"
-        else:  # AGGRESSIVE
-            if language == Language.ENGLISH:
-                return "Magitech warriors who harness both arcane energy and steel"
-            if language == Language.GERMAN:
-                return "Magitech-Krieger, die sowohl arkane Energie als auch Stahl beherrschen"
-    else:  # PRACTICAL
-        if stance == DiplomaticStance.PEACEFUL:
-            if language == Language.ENGLISH:
-                return "Master builders dedicated to the advancement of technology"
-            if language == Language.GERMAN:
-                return "Meisterbaumeister, die sich dem technologischen Fortschritt verschrieben haben"
-        elif stance == DiplomaticStance.NEUTRAL:
-            if language == Language.ENGLISH:
-                return "Innovators who forge a path of progress and strength"
-            if language == Language.GERMAN:
-                return "Innovatoren, die einen Weg des Fortschritts und der Stärke beschreiten"
-        else:  # AGGRESSIVE
-<<<<<<< HEAD
-            return "Warriors who excel in military innovation"
-
-
-def get_tier_specific_prompt(tier: int, development: DevelopmentType, stance: DiplomaticStance)-> str:
-    """
-    Generate a prompt based on tier level and tribe orientation.
-    """
-    orientation = get_tribe_orientation(development, stance)
-    specific = ""
-    base_prompt = ""
-    if tier == 1:
-        base_prompt = """Focus on local establishment and survival. Actions should involve:
-- Gathering essential resources, establishing basic infrastructure, and dealing with immediate threats."""
-
-        if development == DevelopmentType.MAGICAL:
-            if stance == DiplomaticStance.PEACEFUL:
-                specific = """- Discovering latent magical abilities
-- Communing with local spirits
-- Deciphering ancient runes
-- Establishing harmony with natural forces"""
-            elif stance == DiplomaticStance.NEUTRAL:
-                specific = """- Learning both protective and offensive magic
-- Establishing magical research centers
-- Balancing spiritual harmony with power
-- Creating versatile magical defenses"""
-            else:  # AGGRESSIVE
-                specific = """- Discovering combat magic fundamentals
-- Training battle-mage initiates
-- Establishing magical defensive perimeters
-- Identifying sources of destructive power"""
-        elif development == DevelopmentType.HYBRID:
-            if stance == DiplomaticStance.PEACEFUL:
-                specific = """- Combining simple machines with minor enchantments
-- Studying both natural laws and magical principles
-- Creating enhanced farming tools
-- Developing basic magitech infrastructure"""
-            elif stance == DiplomaticStance.NEUTRAL:
-                specific = """- Developing enchanted tools and weapons
-- Creating hybrid defense systems
-- Establishing basic arcane workshops
-- Merging magical and mechanical power"""
-            else:  # AGGRESSIVE
-                specific = """- Crafting magically enhanced weapons
-- Training techno-warrior initiates
-- Building hybrid fortifications
-- Developing magitech combat systems"""
-        else:  # PRACTICAL
-            if stance == DiplomaticStance.PEACEFUL:
-                specific = """- Developing primitive tools
-- Understanding local flora and fauna
-- Establishing basic crafting techniques
-- Building sustainable settlements"""
-            elif stance == DiplomaticStance.NEUTRAL:
-                specific = """- Creating multipurpose tools and weapons
-- Developing defensive structures
-- Establishing trade and security
-- Training militia for protection"""
-            else:  # AGGRESSIVE
-                specific = """- Crafting basic weapons and armor
-- Training warrior bands
-- Building defensive structures
-- Developing combat tactics"""
-
-    elif tier == 2:
-        base_prompt = """Focus on expansion and power cultivation. Actions should involve:"""
-
-        if development == DevelopmentType.MAGICAL:
-            if stance == DiplomaticStance.PEACEFUL:
-                specific = """- Harnessing ancient magics
-- Taming mythical beasts
-- Attuning to elemental forces
-- Creating magical sanctuaries"""
-            elif stance == DiplomaticStance.NEUTRAL:
-                specific = """- Developing versatile magical applications
-- Creating magical barriers and wards
-- Establishing diplomatic magical channels
-- Training battle-ready peacekeepers"""
-            else:  # AGGRESSIVE
-                specific = """- Mastering combat spells and magical warfare
-- Binding war spirits to weapons
-- Creating magical siege equipment
-- Establishing magical military academies"""
-        elif development == DevelopmentType.HYBRID:
-            if stance == DiplomaticStance.PEACEFUL:
-                specific = """- Creating self-maintaining enchanted machines
-- Developing magical power generators
-- Establishing magitech research centers
-- Harmonizing technology with natural magic"""
-            elif stance == DiplomaticStance.NEUTRAL:
-                specific = """- Engineering spell-powered devices
-- Creating hybrid defense networks
-- Establishing technomantic guilds
-- Developing versatile magitech systems"""
-            else:  # AGGRESSIVE
-                specific = """- Developing magitech weaponry
-- Creating enchanted war machines
-- Establishing combat technomancy schools
-- Engineering magical artillery systems"""
-        else:  # PRACTICAL
-            if stance == DiplomaticStance.PEACEFUL:
-                specific = """- Developing advanced technologies
-- Establishing trade networks
-- Mastering the land
-- Building centers of learning"""
-            elif stance == DiplomaticStance.NEUTRAL:
-                specific = """- Creating defensive technologies
-- Establishing military deterrents
-- Building diplomatic infrastructure
-- Developing dual-use innovations"""
-            else:  # AGGRESSIVE
-                specific = """- Developing advanced weapons
-- Establishing military alliances
-- Creating siege engines
-- Training elite military units"""
-
-    elif tier == 3:
-        base_prompt = """Focus on realm-shaping endeavors and far-reaching influence. Actions should involve:"""
-
-        if development == DevelopmentType.MAGICAL:
-            if stance == DiplomaticStance.PEACEFUL:
-                specific = """- Forging pacts with benevolent entities
-- Creating magical wonderlands
-- Establishing magical healing centers
-- Developing reality-harmonizing magic"""
-            elif stance == DiplomaticStance.NEUTRAL:
-                specific = """- Balancing magical forces
-- Creating magical deterrence systems
-- Establishing planar diplomatic channels
-- Developing reality-stabilizing magic"""
-            else:  # AGGRESSIVE
-                specific = """- Creating magical weapons of mass destruction
-- Summoning armies of magical constructs
-- Establishing magical dominion
-- Developing reality-warping battle magic"""
-        elif development == DevelopmentType.HYBRID:
-            if stance == DiplomaticStance.PEACEFUL:
-                specific = """- Creating self-evolving magitech ecosystems
-- Developing reality-engineering devices
-- Establishing technomantic sanctuaries
-- Merging consciousness with magitech"""
-            elif stance == DiplomaticStance.NEUTRAL:
-                specific = """- Engineering planar manipulation devices
-- Creating hybrid reality stabilizers
-- Establishing multidimensional networks
-- Developing synthetic magic systems"""
-            else:  # AGGRESSIVE
-                specific = """- Creating magitech superweapons
-- Engineering spell-powered war titans
-- Establishing technomantic armies
-- Developing reality-breaking siege engines"""
-        else:  # PRACTICAL
-            if stance == DiplomaticStance.PEACEFUL:
-                specific = """- Creating grand wonders
-- Establishing intricate political systems
-- Pioneering revolutionary innovations
-- Building technological marvels"""
-            elif stance == DiplomaticStance.NEUTRAL:
-                specific = """- Developing autonomous defense systems
-- Creating technological deterrents
-- Establishing global influence networks
-- Engineering advanced civilization systems"""
-            else:  # AGGRESSIVE
-                specific = """- Developing advanced military technology
-- Creating vast armies and navies
-- Establishing military industrial complexes
-- Engineering superweapons"""
-
-    elif tier >= 4:
-        base_prompt = """Focus on world-altering achievements and cosmic influence. Actions should have far-reaching consequences that reshape reality itself."""
-
-        if development == DevelopmentType.MAGICAL:
-            if stance == DiplomaticStance.PEACEFUL:
-                specific = """- Ascending to benevolent godhood
-- Creating planes of harmony
-- Establishing cosmic balance
-- Achieving magical transcendence"""
-            elif stance == DiplomaticStance.NEUTRAL:
-                specific = """- Becoming custodians of reality
-- Creating planes of balance
-- Establishing cosmic order
-- Achieving magical equilibrium"""
-            else:  # AGGRESSIVE
-                specific = """- Becoming gods of war
-- Creating planes of eternal conflict
-- Wielding reality-destroying magic
-- Commanding armies of cosmic beings"""
-        elif development == DevelopmentType.HYBRID:
-            if stance == DiplomaticStance.PEACEFUL:
-                specific = """- Creating techno-organic realities
-- Merging consciousness with the cosmos
-- Engineering synthetic divine beings
-- Achieving technomantic singularity"""
-            elif stance == DiplomaticStance.NEUTRAL:
-                specific = """- Becoming synthetic demigods
-- Creating hybrid dimensional matrices
-- Establishing techno-magical order
-- Achieving perfect synthesis"""
-            else:  # AGGRESSIVE
-                specific = """- Creating magitech death stars
-- Engineering spell-powered cosmic weapons
-- Establishing technomantic dominion
-- Achieving destructive synthesis"""
-        else:  # PRACTICAL
-            if stance == DiplomaticStance.PEACEFUL:
-                specific = """- Achieving technological singularity
-- Terraforming entire worlds
-- Unlocking the secrets of creation
-- Building utopian civilizations"""
-            elif stance == DiplomaticStance.NEUTRAL:
-                specific = """- Creating self-sustaining systems
-- Establishing cosmic balance through technology
-- Engineering perfect equilibrium
-- Achieving technological transcendence"""
-            else:  # AGGRESSIVE
-                specific = """- Creating planet-destroying weapons
-- Establishing interplanar military dominion
-- Engineering perfect warrior races
-- Achieving technological supremacy"""
-
-    consequence_prompt = """Consider the implications of your path as {}. Your decisions will shape not only your people's destiny but the very nature of power in this world.""".format(
-        orientation)
-
-    return f"{base_prompt}\n{specific}\n\n{consequence_prompt}"
-
-
-def generate_next_choices(game_state: GameState) ->NextChoices:
-    tier_specific_prompt = get_tier_specific_prompt(game_state.tier, game_state.tribe.development, game_state.tribe.stance)
-    last_actions_prompt = ""
-    if game_state.last_action_sets:
-        last_actions_str = ", ".join([action for action_set in game_state.last_action_sets for action in action_set])
-        last_actions_prompt = f"The last choices were:\n{last_actions_str}\nPlease avoid repeating these actions and generate entirely new options."
-
-    recent_history = game_state.get_recent_history(num_events=5)
-
-    if game_state.last_outcome in [OutcomeType.NEUTRAL, OutcomeType.NEGATIVE]:
-        probability_adjustment = "Due to the recent neutral or negative outcome, provide higher probabilities of success for the next choices (between 0.6 and 0.9)."
-    else:
-        probability_adjustment = "Provide balanced probabilities of success for the next choices (between 0.5 and 0.8)."
-
-    messages = [
-        {
-            "role": "system",
-            "content": "You are the game master for a text based strategic game, where I rule over a tribe in a fantasy based setting. Output your answers as JSON"
-        },
-        {
-            "role": "user",
-            "content": f"""Here's the current game state:
-
-{game_state.to_context_string()}
-
-Recent History:
-{recent_history}
-
-Based on this information, create a new event. Add the even description to:
-{game_state.situation} 
-while slightly summarizing it and save it in "situation".
-
-Then present three possible actions the player can take next, possibly utilizing one or more of the tribes characters. {tier_specific_prompt} 
-Include potential consequences and strategic considerations for each action.
-{probability_adjustment}
-Give one of the choices a quite high probability, and make at least one choice quite aggressive, 
-but do not automatically give the aggressive options a low probability. Instead, base the probabilities on the given information about the tribe. 
-Be creative, do not repeat these old choices:
-{last_actions_prompt}"""
-        }
-    ]
-
-    next_choices = make_api_call(messages, NextChoices, max_tokens=2000)
-    if next_choices:
-        print("\n=== Available Actions ===")
-        for i, choice in enumerate(next_choices.choices, 1):
-            print(f"\n{i}. {choice.caption}")
-            print(textwrap.fill(f"Description: {choice.description}", width=80, initial_indent="   ",
-                                subsequent_indent="   "))
-            print(f"   Probability of Success: {choice.probability:.2f}")
-
-    return next_choices
-
-def generate_choices(game_state: GameState, choice_type: str) -> NextReactionChoices:
-    recent_history = game_state.get_recent_history(num_events=5, start_event=2)
-    probability_adjustment = get_probability_adjustment(game_state.last_outcome)
-    tier_specific_prompt = ""
-
-    if game_state.chosen_action:
-        action_context = f"""The player chose the following action: {game_state.chosen_action.caption}
-{game_state.chosen_action.description}
-
-The outcome of this action was:
-{game_state.event_result}"""
-    else:
-        action_context = ""
-    action_instruction = ""
-    additional_instructions = ""
-
-    if choice_type == "single_event":
-        action_instruction = "create a new event. Add the event description to:"
-        tier_specific_prompt = get_tier_specific_prompt(game_state.tier, game_state.tribe.development,
-                                                        game_state.tribe.stance)
-    elif choice_type == "reaction":
-        action_instruction = "create a reaction to this last outcome. Add this reaction to:"
-        additional_instructions = "The reaction should include one of the foreign characters of the foreign tribe."
-    elif choice_type == "followup":
-        action_instruction = "create a follow up to this last outcome. Add this follow up to:"
-        additional_instructions = "Keep these choices thematically close to the last action."
-    else:
-        raise ValueError(f"Invalid choice type: {choice_type}")
-
-    messages = [
-        {
-            "role": "system",
-            "content": "You are the game master for a text based strategic game, where the player rules over a tribe in a fantasy based setting. Output your answers as JSON"
-        },
-        {
-            "role": "user",
-            "content": f"""Current game state: 
-            Player tribe: {game_state.to_context_string()}
-
-Recent History:
-{recent_history}
-
-Last situation: 
-{game_state.previous_situation} 
-
-{action_context}
-
-Based on this information, {action_instruction}
-{game_state.situation} 
-while slightly summarizing it and save it in "situation".
-
-Then present three possible actions the player can take next, possibly utilizing one or more of the tribes characters. {tier_specific_prompt}
-{additional_instructions}
-Include potential consequences and strategic considerations for each action.
-{probability_adjustment}
-Give one of the choices a quite high probability, and make at least one choice quite aggressive, 
-but do not automatically give the aggressive options a low probability. Instead, base the probabilities on the given information about the tribe. """
-        }
-    ]
-
-    next_choices = make_api_call(messages, NextReactionChoices, max_tokens=2000)
-    if next_choices:
-        print("\n=== Available Actions ===")
-        for i, choice in enumerate(next_choices.choices, 1):
-            print(f"\n{i}. {choice.caption}")
-            print(textwrap.fill(f"Description: {choice.description}", width=80, initial_indent="   ",
-                                subsequent_indent="   "))
-            print(f"   Probability of Success: {choice.probability:.2f}")
-    return next_choices
-
-def get_probability_adjustment(last_outcome: OutcomeType) -> str:
-    if last_outcome in [OutcomeType.NEUTRAL, OutcomeType.NEGATIVE]:
-        return "Due to the recent neutral or negative outcome, provide higher probabilities of success for the next choices (between 0.6 and 0.9)."
-    return "Provide balanced probabilities of success for the next choices (between 0.5 and 0.8)."
-
-
-
-def generate_new_game_state(game_state: GameState) -> GameStateBase:
-    recent_history = game_state.get_recent_history(num_events=5)
-    tribes_prompt = ""
-    if game_state.turn > 5 and len(game_state.enemies) < 1:
-        tribes_prompt += "Add one or two enemies"
-    if game_state.turn > 3 and len(game_state.enemies) < 2:
-        tribes_prompt += "Add one or two neutral factions"
-
-    messages = [
-        {
-            "role": "system",
-            "content": "You are the game master for a text-based strategic game, where the player rules over a tribe in a fantasy setting. Your task is to update the game state based on the player's actions and their outcomes."
-        },
-        {
-            "role": "user",
-            "content": f"""Current game state: 
-            Player tribe: {game_state.to_context_string()}
-The tribes development is {game_state.tribe.development.value}, its diplomatic stance is {game_state.tribe.stance.value}.
-Change this only for major upheavals!
-
-Recent History:
-{recent_history}
-
-The old situation was: 
-{game_state.previous_situation}
-The player chose the following action as response: {game_state.chosen_action.caption}
-{game_state.chosen_action.description}
-
-The outcome of this action was {game_state.last_outcome.name}.
-
-Please provide an updated game state given the chosen action and its outcome.
-But keep in mind that the event does not need to be completely finished with the given outcome.
-In fact, most events take multiple turns to complete.
-Include the following in the updated game state:
-1. Any changes to the tribe's name, description, and its leaders. Alliances, Royal marriages, won or lost wars and so on do change the tribe's name, the leader title, or even the leaders name!
-But do not change the tribe's name every turn, only when important event have happened.
-You can also add new leaders, for example heroes, generals, mages, shamans, and so on. But keep the number limited to a max of 5. You can also drop leaders not necessary anymore.
-2. Updated gold values. Tier 1 should be between 0 and 200 gold, Tier 2 between 100 and 1000, Tier 3 between 1000 and 10000, and in Tier 4 gold should be over 10000.
-3. Any new allies, neutrals or enemies, and their leaders and heroes. Keep these foreign characters also at max of 5.
-{tribes_prompt}
-It takes many turns to move neutral factions to become allies, and even more to form formal alliances! 
-4. Changes to territory size, power level and the current tier. 
-    Tier 1 is local issues and basic survival, power level 1-15, power level may rise 1 or 2 points
-    Tier 2 is regional influence and early empire-building, power level 16-40, power level may rise 2-5 points
-    Tier 3 is nation-building and complex diplomacy, power level 41-75, power level may rise 2-10 points
-    Tier 4 is world-shaping decisions and legendary quests, power level > 75, power level may rise 10+ points
-5. Update the current situation in situation
-6. Add a description of what happened and its outcome in your role as game master in event_result.
-Do not talk about Power level and Tier in event_result, instead focus on telling the story of the event.
-Keep your answer focused for event_result, 2 or 3 paragraphs. Remember that the event does not need to be finished with this action. 
-7. Please update the relationships between the leaders based on these events. You can:
-- Modify existing relationship descriptions and strengths
-- Add new relationships
-- Remove relationships that are no longer relevant
-
-Remember:
-- Strength ranges from -100 (bitter enemies) to 100 (strongest allies)
-- Each relationship should have a "target", "description", and "strength"
-- Consider how relationships might be reciprocal
-
-Be creative but consistent with the current game state, and the chosen action.
-"""
-        }
-    ]
-
-    new_state = make_api_call(messages, GameStateBase, max_tokens=2000)
-    print(textwrap.fill(f"{new_state}", width=80))
-    return new_state
-
-
-def determine_outcome(probability: float) -> Tuple[OutcomeType, float]:
-    roll = random.random()
-    # roll = 0.0
-    # roll = 1.0
-    if roll < probability:
-        return OutcomeType.POSITIVE, roll
-    elif roll < (probability + (1 - probability) / 2):
-        return OutcomeType.NEUTRAL, roll
-    else:
-        return OutcomeType.NEGATIVE, roll
-
-
-def decide_event_type() -> str:
-    return random.choices(["single_event", "reaction", "followup"], weights=[0.2, 0.4, 0.4], k=1)[0]
-    #return "followup"
-
-
-
-def write_story_history(history: List[GameState], filename: str):
-    story = []
-    for state in history:
-        story.append(f"=== Turn {state.turn} ===")
-
-        story.append(f"Situation: {state.previous_situation}")
-
-        story.append(f"Taken action: {state.chosen_action.description}")
-
-        outcome = OutcomeType(state.last_outcome).name
-        story.append(f"The result was: {outcome} and resulted in: {state.event_result}\n")
-
-    with open(filename, 'w') as f:
-        f.write("\n".join(story))
-
-
-def save_all_game_states(filename: str):
-    global history
-    with open(filename, 'w') as f:
-        json.dump(history, f, cls=EnumEncoder)
-
-    # Also write the story version
-    write_story_history(history, filename.replace('.json', '_story.txt'))
-=======
-            if language == Language.ENGLISH:
-                return "Warriors at the forefront of military innovation and might"
-            if language == Language.GERMAN:
-                return "Krieger an der Spitze militärischer Innovation und Macht"
->>>>>>> f0aced2c
-
-
-def create_gui():
-    config = Config.default_config()
-    # Use the function to initialize the LLMContext
-    llm_context = LLMContext(config)
-    game_manager = GameStateManager(llm_context)
-
-    def perform_action(action_index):
-        game_manager.perform_action(action_index)
-        return update_game_display()
-
-    def update_game_display():
-        if not game_manager.current_game_state:
-            return (
-                gr.update(visible=False, value="No active game"),
-                gr.update(visible=False, value="No history"),
-                gr.update(visible=False, value="No relationships"),
-                gr.update(visible=False, value="No current situation"),
-                *[gr.update(visible=False)] * 6
-            )
-
-        tribe_overview = game_manager.current_game_state.tribe_string(game_manager.language)
-        relationships = game_manager.current_game_state.relationship_string(game_manager.language)
-        recent_history = game_manager.game_history.get_recent_history(game_manager.language)
-        current_situation = game_manager.current_game_state.situation
-
-        if game_manager.current_game_state.current_action_choices is not None:
-            choices = game_manager.current_game_state.current_action_choices.choices
-        else:
-            choices = []
-
-        updates = []
-        for i in range(3):
-            if i < len(choices):
-                choice = choices[i]
-                updates.extend([
-                    gr.update(visible=True, value=choice.caption),
-                    gr.update(visible=True, value=choice.description)
-                ])
-            else:
-                updates.extend([gr.update(visible=False), gr.update(visible=False)])
-
-        return (
-            gr.update(visible=True, value=tribe_overview),
-            gr.update(visible=True, value=recent_history),
-            gr.update(visible=True, value=relationships),
-            gr.update(visible=True, value=current_situation),
-            *updates
-        )
-
-    def save_current_game():
-        game_manager.save_all_game_states('test.json')
-        return "Game saved successfully!"
-
-    def load_saved_game(filename):
-        try:
-            game_manager.load_game_state(filename)
-            current_action_choices = game_manager.current_game_state.current_action_choices
-
-            # Update all necessary GUI elements
-            tribe_overview = game_manager.current_game_state.tribe_string(game_manager.language)
-            relationships = game_manager.current_game_state.relationship_string(game_manager.language)
-            recent_history = game_manager.game_history.get_recent_history(game_manager.language)
-            current_situation = game_manager.current_game_state.situation
-
-            action_updates = []
-            choices = current_action_choices.choices if current_action_choices else []
-            for i in range(3):
-                if i < len(choices):
-                    choice = choices[i]
-                    action_updates.extend([
-                        gr.update(visible=True, value=choice.caption),
-                        gr.update(visible=True, value=choice.description)
-                    ])
-                else:
-                    action_updates.extend([gr.update(visible=False), gr.update(visible=False)])
-            return (
-                "Game loaded successfully!",
-                gr.update(visible=False),  # Hide tribe selection group
-                gr.update(visible=True, value=tribe_overview),  # Show and update tribe overview
-                gr.update(visible=True, value=recent_history),  # Show and update recent history
-                gr.update(visible=True, value=relationships),  # Show and update relationships
-                gr.update(visible=True, value=current_situation),  # Show and update current situation
-                *action_updates
-            )
-        except FileNotFoundError:
-            return (
-                "No saved game found.",
-                gr.update(visible=True),  # Show tribe selection group
-                gr.update(visible=False),  # Keep tribe overview hidden
-                gr.update(visible=False),  # Keep recent history hidden
-                gr.update(visible=False),  # Keep relationships hidden
-                gr.update(visible=False),  # Keep current situation hidden
-                *[gr.update(visible=False)] * 6
-            )
-
-    def generate_tribes(theme):
-        game_manager.reset()
-        game_manager.generate_tribe_choices(theme)
-        if game_manager.current_tribe_choices:
-            result = ""
-            for number, choice in enumerate(game_manager.current_tribe_choices.choices):
-                tribe_type = get_tribe_orientation(choice.development, choice.stance, game_manager.language)
-                result += f"{number + 1}. {choice.name}, "
-                result += f"{tribe_type}\n"
-                result += f"{choice.description}\n\n"
-
-            return result, gr.update(visible=True, choices=[1, 2, 3])
-        else:
-            return "Error generating initial choices. Please try again.", gr.update(visible=False)
-
-    def start_game(choice):
-        game_manager.reset()
-        if game_manager.current_tribe_choices:
-            chosen_tribe = next(
-                (tribe for index, tribe in enumerate(game_manager.current_tribe_choices.choices, 1) if index == choice),
-                None)
-            if chosen_tribe:
-                leader = game_manager.get_leader(chosen_tribe)
-                game_manager.initialize(chosen_tribe, leader)
-                game_manager.current_game_state.previous_situation = "Humble beginnings of the " + chosen_tribe.name
-                game_manager.current_game_state.last_outcome = OutcomeType.NEUTRAL
-                game_manager.generate_choices(EventType.SINGLE_EVENT)
-
-                # Unpack the return values from update_game_display
-                tribe_overview, recent_history, relationships, current_situation, *action_updates = update_game_display()
-
-                return (
-                    gr.update(visible=False),  # Hide tribe selection group
-                    tribe_overview,
-                    recent_history,
-                    relationships,
-                    current_situation,
-                    *action_updates
-                )
-            else:
-                return (
-                    gr.update(visible=True),
-                    gr.update(visible=False, value="Invalid choice. Please select a number between 1 and 3."),
-                    gr.update(visible=False),
-                    gr.update(visible=False),
-                    gr.update(visible=False),
-                    *[gr.update(visible=False)] * 6
-                )
-        else:
-            return (
-                gr.update(visible=True),
-                gr.update(visible=False, value="Please generate tribe choices first."),
-                gr.update(visible=False),
-                gr.update(visible=False),
-                gr.update(visible=False),
-                *[gr.update(visible=False)] * 6
-            )
-
-    # Set up your Gradio interface here, using the above functions
-    with gr.Blocks(title="Fantasy Tribe Game") as app:
-        title_markdown = gr.Markdown(f"# {translations['en']['title']}")
-
-        # Game Tab
-        game_tab = gr.Tab(translations['en']["game_tab"])
-        with game_tab:
-            # Create tribe selection group
-            with gr.Group() as tribe_selection_group:
-                race_theme = gr.Dropdown(
-                    choices=translations['en']["race_themes"],
-                    value="",
-                    label=translations['en']["race_theme_label"]
-                )
-                start_button = gr.Button("Generate Tribe Choices")
-                tribe_choices = gr.Textbox(label="Available Tribes", lines=10)
-                tribe_selection = gr.Radio(choices=[1, 2, 3], label="Select your tribe", visible=False)
-                select_tribe_button = gr.Button("Select Tribe")
-
-            with gr.Row():
-                with gr.Column(scale=1):
-                    # Initialize these elements as hidden
-                    tribe_overview = gr.Textbox(label="Tribe Overview", lines=10, visible=False)
-                    relationships = gr.Textbox(label="Relationships", lines=5, visible=False)
-                    recent_history = gr.Textbox(label="Recent History", lines=5, visible=False)
-                with gr.Column(scale=2):
-                    current_situation = gr.Textbox(label="Current Situation", lines=5, visible=False)
-                    action_button1 = gr.Button("Action 1", visible=False)
-                    action_desc1 = gr.Textbox(label="", lines=3, visible=False)
-                    action_button2 = gr.Button("Action 2", visible=False)
-                    action_desc2 = gr.Textbox(label="", lines=3, visible=False)
-                    action_button3 = gr.Button("Action 3", visible=False)
-                    action_desc3 = gr.Textbox(label="", lines=3, visible=False)
-
-            with gr.Row():
-                save_button = gr.Button("Save Game")
-                load_file = gr.File(label="Select Save File", file_types=[".json"])
-                load_button = gr.Button("Load Game")
-
-            message_display = gr.Textbox(label="System Messages", lines=2)
-
-        # Add Settings Tab
-        with gr.Tab("Settings"):
-            with gr.Group():
-                gr.Markdown("## Language Configuration")
-                language_dropdown = gr.Dropdown(
-                    choices=[lang.value for lang in Language],
-                    value=config.language.value,
-                    label="Language"
-                )
-                gr.Markdown("## Story LLM Configuration")
-                story_provider_dropdown = gr.Dropdown(
-                    choices=[provider.value for provider in LLMProvider],
-                    value=config.story_config.provider.value,
-                    label="Story LLM Provider"
-                )
-                story_model_dropdown = gr.Dropdown(
-                    choices=["claude-3-5-sonnet-20240620"],
-                    value="claude-3-5-sonnet-20240620",
-                    label="Story Model (Anthropic)",
-                    visible=config.story_config.provider == LLMProvider.ANTHROPIC
-                )
-                story_model_openai_dropdown = gr.Dropdown(
-                    choices=["gpt-4o", "gpt-4o-mini"],
-                    value="gpt-4o",
-                    label="Story Model (OpenAI)",
-                    visible=config.story_config.provider == LLMProvider.OPENAI
-                )
-                story_model_local_input = gr.Textbox(
-                    value=config.story_config.model_name if config.story_config.provider == LLMProvider.LOCAL else "Qwen2.5-14B-Instruct:latest",
-                    label="Story Model (Local)",
-                    placeholder="Enter model name",
-                    visible=config.story_config.provider == LLMProvider.LOCAL
-                )
-                story_local_url_input = gr.Textbox(
-                    value=config.story_config.local_url or "http://127.0.0.1:1234/v1",
-                    label="Story Local API URL",
-                    placeholder="http://127.0.0.1:1234/v1",
-                    visible=config.story_config.provider == LLMProvider.LOCAL
-                )
-
-            with gr.Group():
-                gr.Markdown("## Summary LLM Configuration")
-                summary_provider_dropdown = gr.Dropdown(
-                    choices=[provider.value for provider in LLMProvider],
-                    value=config.summary_config.provider.value,
-                    label="Summary LLM Provider"
-                )
-                summary_model_dropdown = gr.Dropdown(
-                    choices=["claude-3-5-sonnet-20240620"],
-                    value="claude-3-5-sonnet-20240620",
-                    label="Summary Model (Anthropic)",
-                    visible=config.summary_config.provider == LLMProvider.ANTHROPIC
-                )
-                summary_model_openai_dropdown = gr.Dropdown(
-                    choices=["gpt-4o", "gpt-4o-mini"],
-                    value="gpt-4o-mini",
-                    label="Summary Model (OpenAI)",
-                    visible=config.summary_config.provider == LLMProvider.OPENAI
-                )
-                summary_model_local_input = gr.Textbox(
-                    value=config.summary_config.model_name if config.summary_config.provider == LLMProvider.LOCAL else "Qwen2.5-14B-Instruct:latest",
-                    label="Summary Model (Local)",
-                    placeholder="Enter model name",
-                    visible=config.summary_config.provider == LLMProvider.LOCAL
-                )
-                summary_local_url_input = gr.Textbox(
-                    value=config.summary_config.local_url or "http://127.0.0.1:1234/v1",
-                    label="Summary Local API URL",
-                    placeholder="http://127.0.0.1:1234/v1",
-                    visible=config.summary_config.provider == LLMProvider.LOCAL
-                )
-                summary_mode_dropdown = gr.Dropdown(
-                    choices=[mode.value for mode in SummaryMode],
-                    value=config.summary_config.mode.value,
-                    label="Summary Mode"
-                )
-
-            settings_save_btn = gr.Button("Save Settings")
-            settings_message = gr.Textbox(label="Settings Status", interactive=False)
-
-            # Add visibility rules for model and URL inputs
-            def update_story_input_visibility(provider):
-                return {
-                    story_model_dropdown: gr.update(visible=provider == LLMProvider.ANTHROPIC.value),
-                    story_model_openai_dropdown: gr.update(visible=provider == LLMProvider.OPENAI.value),
-                    story_model_local_input: gr.update(visible=provider == LLMProvider.LOCAL.value),
-                    story_local_url_input: gr.update(visible=provider == LLMProvider.LOCAL.value)
-                }
-
-            story_provider_dropdown.change(
-                update_story_input_visibility,
-                inputs=[story_provider_dropdown],
-                outputs=[story_model_dropdown, story_model_openai_dropdown, story_model_local_input,
-                         story_local_url_input]
-            )
-
-            def update_summary_input_visibility(provider):
-                return {
-                    summary_model_dropdown: gr.update(visible=provider == LLMProvider.ANTHROPIC.value),
-                    summary_model_openai_dropdown: gr.update(visible=provider == LLMProvider.OPENAI.value),
-                    summary_model_local_input: gr.update(visible=provider == LLMProvider.LOCAL.value),
-                    summary_local_url_input: gr.update(visible=provider == LLMProvider.LOCAL.value)
-                }
-
-            summary_provider_dropdown.change(
-                update_summary_input_visibility,
-                inputs=[summary_provider_dropdown],
-                outputs=[summary_model_dropdown, summary_model_openai_dropdown, summary_model_local_input,
-                         summary_local_url_input]
-            )
-
-            def update_ui_language(language):
-                lang = translations.get(language, translations["en"])  # Default to English if language not found
-
-                return {
-                    'title_markdown': gr.update(value=f"# {lang['title']}"),
-                    'game_tab': gr.update(label=lang['game_tab']),
-                    'race_theme': gr.update(choices=lang['race_themes'], label=lang['race_theme_label']),
-                    # Add other UI elements that need updating here
-                }
-            # Function to save settings
-            def save_settings(language, story_provider, story_model_anthropic, story_model_openai, story_model_local,
-                              story_local_url, summary_provider, summary_model_anthropic, summary_model_openai,
-                              summary_model_local, summary_local_url, summary_mode):
-                story_model = story_model_anthropic if story_provider == LLMProvider.ANTHROPIC.value else \
-                    story_model_openai if story_provider == LLMProvider.OPENAI.value else \
-                        story_model_local
-                summary_model = summary_model_anthropic if summary_provider == LLMProvider.ANTHROPIC.value else \
-                    summary_model_openai if summary_provider == LLMProvider.OPENAI.value else \
-                        summary_model_local
-
-                new_config = Config(
-                    story_config=ModelConfig(
-                        provider=LLMProvider(story_provider),
-                        model_name=story_model,
-                        local_url=story_local_url if story_provider == LLMProvider.LOCAL.value else None
-                    ),
-                    summary_config=SummaryModelConfig(
-                        provider=LLMProvider(summary_provider),
-                        model_name=summary_model,
-                        mode=SummaryMode(summary_mode),
-                        local_url=summary_local_url if summary_provider == LLMProvider.LOCAL.value else None
-                    ),
-                    language=Language(language)
-                )
-                llm_context.update(new_config)
-                game_manager.language = Language(language)
-                # Add the settings message to the UI updates
-                ui_updates = update_ui_language(language)
-
-                return (
-                    ui_updates.get('title_markdown', gr.update()),
-                    ui_updates.get('game_tab', gr.update()),
-                    ui_updates.get('race_theme', gr.update()),
-                    gr.update(value="Settings saved successfully!")
-                )
-
-            settings_save_btn.click(
-                save_settings,
-                inputs=[language_dropdown, story_provider_dropdown, story_model_dropdown,
-                        story_model_openai_dropdown, story_model_local_input, story_local_url_input,
-                        summary_provider_dropdown, summary_model_dropdown, summary_model_openai_dropdown,
-                        summary_model_local_input, summary_local_url_input, summary_mode_dropdown],
-                outputs=[title_markdown, game_tab, race_theme, settings_message]
-            )
-
-
-        start_button.click(
-            generate_tribes,
-            inputs=[race_theme],  # Add the dropdown as input
-            outputs=[tribe_choices, tribe_selection]
-        )
-
-        select_tribe_button.click(
-            start_game,
-            inputs=[tribe_selection],
-            outputs=[
-                tribe_selection_group,
-                tribe_overview,
-                recent_history,
-                relationships,
-                current_situation,
-                action_button1, action_desc1,
-                action_button2, action_desc2,
-                action_button3, action_desc3
-            ]
-        )
-
-        action_button1.click(
-            lambda: perform_action(0),
-            outputs=[
-                tribe_overview, recent_history,
-                relationships, current_situation,
-                action_button1, action_desc1,
-                action_button2, action_desc2,
-                action_button3, action_desc3
-            ]
-        )
-
-        action_button2.click(
-            lambda: perform_action(1),
-            outputs=[
-                tribe_overview, recent_history,
-                relationships, current_situation,
-                action_button1, action_desc1,
-                action_button2, action_desc2,
-                action_button3, action_desc3
-            ]
-        )
-
-        action_button3.click(
-            lambda: perform_action(2),
-            outputs=[
-                tribe_overview, recent_history,
-                relationships, current_situation,
-                action_button1, action_desc1,
-                action_button2, action_desc2,
-                action_button3, action_desc3
-            ]
-        )
-
-        save_button.click(
-            save_current_game,
-            outputs=[message_display]
-        )
-
-        load_button.click(
-            load_saved_game,
-            inputs=[load_file],
-            outputs=[
-                message_display,
-                tribe_selection_group,
-                tribe_overview,
-                recent_history,
-                relationships,
-                current_situation,
-                action_button1, action_desc1,
-                action_button2, action_desc2,
-                action_button3, action_desc3
-            ]
-        )
-
-    return app
-
-
-if __name__ == "__main__":
-    app = create_gui()
-    app.launch(share=False,
-               debug=True,
-               server_name="0.0.0.0")
+"""
+Game Name: Fantasy Tribe Game
+Description: Play a fantasy tribe from humble beginnings to earth shattering godlike power thanks to LLMs
+
+GitHub: https://github.com/HabermannR/Fantasy-Tribe-Game
+
+License: MIT License
+
+Copyright (c) 2024 HabermannR
+
+Permission is hereby granted, free of charge, to any person obtaining a copy
+of this software and associated documentation files (the "Software"), to deal
+in the Software without restriction, including without limitation the rights
+to use, copy, modify, merge, publish, distribute, sublicense, and/or sell
+copies of the Software, and to permit persons to whom the Software is
+furnished to do so, subject to the following conditions:
+
+The above copyright notice and this permission notice shall be included in all
+copies or substantial portions of the Software.
+
+THE SOFTWARE IS PROVIDED "AS IS", WITHOUT WARRANTY OF ANY KIND, EXPRESS OR
+IMPLIED, INCLUDING BUT NOT LIMITED TO THE WARRANTIES OF MERCHANTABILITY,
+FITNESS FOR A PARTICULAR PURPOSE AND NONINFRINGEMENT. IN NO EVENT SHALL THE
+AUTHORS OR COPYRIGHT HOLDERS BE LIABLE FOR ANY CLAIM, DAMAGES OR OTHER
+LIABILITY, WHETHER IN AN ACTION OF CONTRACT, TORT OR OTHERWISE, ARISING FROM,
+OUT OF OR IN CONNECTION WITH THE SOFTWARE OR THE USE OR OTHER DEALINGS IN THE
+SOFTWARE.
+"""
+
+import json
+
+import random
+import textwrap
+import copy
+import gradio as gr
+
+from datetime import datetime
+from enum import Enum
+from typing import List, Tuple, Optional
+
+from pydantic import BaseModel, Field
+from Language import Language, translations
+from LLM_manager import LLMContext, Config, ModelConfig, SummaryModelConfig, LLMProvider, SummaryMode
+
+random.seed(datetime.now().timestamp())
+
+class EnumEncoder(json.JSONEncoder):
+    def default(self, obj):
+        if isinstance(obj, Enum):
+            return {"__enum__": str(obj)}
+        if isinstance(obj, BaseModel):
+            return obj.model_dump(exclude_unset=True)
+        return json.JSONEncoder.default(self, obj)
+
+
+def convert_enums(data):
+    if isinstance(data, dict):
+        if "__enum__" in data:
+            enum_str = data["__enum__"]
+            enum_class, enum_value = enum_str.split(".")
+            return getattr(globals()[enum_class], enum_value)
+        return {k: convert_enums(v) for k, v in data.items()}
+    elif isinstance(data, list):
+        return [convert_enums(item) for item in data]
+    return data
+
+
+class OutcomeType(Enum):
+    POSITIVE = "positive"
+    NEUTRAL = "neutral"
+    NEGATIVE = "negative"
+    CATASTROPHE = "catastrophe"
+
+
+class EventType(Enum):
+    SINGLE_EVENT = "single_event"
+    REACTION = "reaction"
+    FOLLOWUP = "followup"
+
+
+class ActionChoice(BaseModel):
+    caption: str
+    description: str
+    probability: float
+
+
+class NextChoices(BaseModel):
+    choices: List[ActionChoice]
+
+
+class NextReactionChoices(BaseModel):
+    choices: List[ActionChoice]
+    situation: str
+
+class SummaryModel(BaseModel):
+    summary: str
+
+
+class Relationship(BaseModel):
+    target: str
+    type: str
+    opinion: int  # -100 to 100
+
+
+class Character(BaseModel):
+    name: str
+    title: str
+    relationships: Optional[List[Relationship]]
+
+
+class ForeignCharacter(Character):
+    tribe: str
+
+
+class DiplomaticStance(Enum):
+    PEACEFUL = "peaceful"
+    NEUTRAL = "neutral"
+    AGGRESSIVE = "aggressive"
+
+
+class DevelopmentType(Enum):
+    MAGICAL = "magical"
+    HYBRID = "hybrid"
+    PRACTICAL = "practical"
+
+
+class DiplomaticStatus(Enum):
+    ALLY = "ally"
+    NEUTRAL = "neutral"
+    ENEMY = "enemy"
+
+
+DIPLOMATIC_STATUS_TRANSLATIONS = {
+    Language.ENGLISH: {
+        DiplomaticStatus.ALLY: "Ally",
+        DiplomaticStatus.NEUTRAL: "Neutral",
+        DiplomaticStatus.ENEMY: "Enemy",
+    },
+    Language.GERMAN: {
+        DiplomaticStatus.ALLY: "Verbündeter",
+        DiplomaticStatus.NEUTRAL: "Neutral",
+        DiplomaticStatus.ENEMY: "Feind",
+    },
+}
+
+class TribeType(BaseModel):
+    name: str
+    description: str
+    development: DevelopmentType
+    stance: DiplomaticStance
+
+
+class ForeignTribeType(TribeType):
+    diplomatic_status: DiplomaticStatus
+    leaders: List[Character]
+
+
+class InitialChoices(BaseModel):
+    choices: List[TribeType]
+
+
+class TextFormatter:
+    @staticmethod
+    def get_sentiment(opinion: int, language: Language) -> str:
+        if opinion >= 90:
+            return "devoted" if language == Language.ENGLISH else "ergeben"
+        elif opinion >= 70:
+            return "strongly positive" if language == Language.ENGLISH else "sehr positiv"
+        elif opinion >= 40:
+            return "favorable" if language == Language.ENGLISH else "günstig"
+        elif opinion >= 10:
+            return "somewhat positive" if language == Language.ENGLISH else "etwas positiv"
+        elif opinion > -10:
+            return "neutral" if language == Language.ENGLISH else "neutral"
+        elif opinion >= -40:
+            return "somewhat negative" if language == Language.ENGLISH else "etwas negativ"
+        elif opinion >= -70:
+            return "unfavorable" if language == Language.ENGLISH else "ungünstig"
+        elif opinion >= -90:
+            return "strongly negative" if language == Language.ENGLISH else "sehr negativ"
+        else:
+            return "hostile" if language == Language.ENGLISH else "feindselig"
+
+    @staticmethod
+    def format_tribe_description(tribe: TribeType, leaders: List[Character], relation: bool, language: Language) -> str:
+        tribe_type = get_tribe_orientation(tribe.development, tribe.stance, language)
+        text = f"""{tribe.name}
+{tribe_type}
+
+{tribe.description}
+
+{"Leaders:" if language == Language.ENGLISH else "Anführer:"}"""
+
+        for leader in leaders:
+            text += TextFormatter._format_leader(leader, relation, language)
+        return text
+
+    @staticmethod
+    def _format_leader(leader: Character, relation: bool, language: Language) -> str:
+        text = f"\n  • {leader.title}: {leader.name}"
+        if leader.relationships and relation:
+            text += "\n    " + ("Relationships:" if language == Language.ENGLISH else "Beziehungen:")
+            for rel in leader.relationships:
+                sentiment = TextFormatter.get_sentiment(rel.opinion, language)
+                if language == Language.ENGLISH:
+                    text += f"\n      - {rel.type} relationship with  {rel.target} , {sentiment}: {rel.opinion}"
+                elif language == Language.GERMAN:
+                    text += f"\n      - Beziehung zu {rel.target}: {rel.type}, {sentiment}: {rel.opinion}"
+        return text
+
+    @staticmethod
+    def format_foreign_tribes(foreign_tribes: List[ForeignTribeType], relation: bool, language: Language) -> str:
+        if not foreign_tribes:
+            return ""
+
+        text = "\n\n" + ("Foreign Tribes:" if language == Language.ENGLISH else "Fremde Stämme:")
+        status_order = [DiplomaticStatus.ALLY, DiplomaticStatus.NEUTRAL, DiplomaticStatus.ENEMY]
+        tribes_by_status = {status: [] for status in status_order}
+
+        for tribe in foreign_tribes:
+            tribes_by_status[tribe.diplomatic_status].append(tribe)
+
+        for status in status_order:
+            if tribes_by_status[status]:
+                status_translation = DIPLOMATIC_STATUS_TRANSLATIONS[language][status]
+                text += f"\n\n{status_translation}:"
+                for tribe in tribes_by_status[status]:
+                    text += TextFormatter._format_foreign_tribe(tribe, relation, language)
+        return text
+
+    @staticmethod
+    def _format_foreign_tribe(tribe: ForeignTribeType, relation: bool, language: Language) -> str:
+        foreign_type = get_tribe_orientation(tribe.development, tribe.stance, language)
+        text = f"\n\n{tribe.name}\n  {foreign_type}\n{tribe.description}"
+
+        if tribe.leaders:
+            text += "\n" + ("Leaders:" if language == Language.ENGLISH else "Anführer:")
+            for leader in tribe.leaders:
+                text += TextFormatter._format_leader(leader, relation, language)
+        return text
+
+    @staticmethod
+    def export_tribe_only(tribe: TribeType, leaders: List[Character],
+                          foreign_tribes: List[ForeignTribeType], language: Language) -> str:
+        text = TextFormatter.format_tribe_description(tribe, leaders, False, language)
+        text += TextFormatter.format_foreign_tribes(foreign_tribes, False, language)
+        return text
+
+    @staticmethod
+    def export_relationships_only(leaders: List[Character],
+                                  foreign_tribes: List[ForeignTribeType], language: Language) -> str:
+        text = ""
+
+        # Player tribe relationships
+        for leader in leaders:
+            if leader.relationships:
+                text += f"\n{leader.name} ({leader.title}):\n"
+                for rel in leader.relationships:
+                    sentiment = TextFormatter.get_sentiment(rel.opinion, language)
+                    if language == Language.ENGLISH:
+                        text += f"  - {rel.type} relationship with  {rel.target} , {sentiment}\n"
+                    elif language == Language.GERMAN:
+                        text += f"  - Beziehung zu {rel.target}: {rel.type}, {sentiment}\n"
+
+        # Foreign tribe relationships
+        for foreign_tribe in foreign_tribes:
+            if foreign_tribe.leaders:
+                for leader in foreign_tribe.leaders:
+                    if leader.relationships:
+                        text += f"\n{leader.name} ({leader.title}) {'from' if language == Language.ENGLISH else 'von'} {foreign_tribe.name}:\n"
+                        for rel in leader.relationships:
+                            sentiment = TextFormatter.get_sentiment(rel.opinion, language)
+                            if language == Language.ENGLISH:
+                                text += f"  - {rel.type} relationship with  {rel.target} , {sentiment}\n"
+                            elif language == Language.GERMAN:
+                                text += f"  - Beziehung zu {rel.target}: {rel.type}, {sentiment}\n"
+
+        return text
+
+
+# Class for managing game history
+class GameHistory:
+    def __init__(self):
+        self.history: List['GameState'] = []
+
+    def add_state(self, state: 'GameState'):
+        self.history.append(copy.deepcopy(state))
+
+    def get_recent_history(self, language: Language) -> str:
+        formatted_events = []
+        if self.history:
+            for event in reversed(self.history):
+                turn_header = f"=== Turn {event.turn} ===" if language == Language.ENGLISH else f"=== Runde {event.turn} ==="
+                formatted_events.extend([turn_header, event.event_result])
+        return "\n\n".join(formatted_events)
+
+    def get_recent_short_history(self, num_events: int = 5) -> str:
+        recent_events = self.history[-num_events:]
+        return "\n\n".join([
+            f"- {event.event_result} (Outcome: {OutcomeType(event.last_outcome).name if event.last_outcome else 'N/A'})"
+            for event in recent_events
+        ])
+
+
+# Main GameState class
+class GameStateBase(BaseModel):
+    tribe: TribeType
+    leaders: List[Character]
+    foreign_tribes: List[ForeignTribeType]
+    situation: str
+    event_result: str
+
+
+class GameState(GameStateBase):
+    previous_situation: Optional[str] = None
+    current_action_choices: Optional['NextChoices'] = None
+    chosen_action: Optional['ActionChoice'] = None
+    last_outcome: Optional[OutcomeType] = None
+    turn: int = 1
+    streak_count: int = 0
+    tier: int = 1
+    power: int = 5
+
+    # Composition instead of inheritance
+    text_formatter: TextFormatter = Field(default_factory=lambda: TextFormatter(), exclude=True)
+
+    class Config:
+        arbitrary_types_allowed = True
+
+    def add_action_set(self, actions: List[str]):
+        self.action_history.add_action_set(actions)
+
+    def to_context_string(self, language) -> str:
+        tribe_text = self.text_formatter.format_tribe_description(self.tribe, self.leaders, True, language)
+        foreign_tribes_text = self.text_formatter.format_foreign_tribes(self.foreign_tribes, True, language)
+        return tribe_text + foreign_tribes_text
+
+    def tribe_string(self, language) -> str:
+        text = self.text_formatter.export_tribe_only(self.tribe, self.leaders, self.foreign_tribes, language)
+        return text
+
+    def relationship_string(self, language) -> str:
+        text = self.text_formatter.export_relationships_only(self.leaders, self.foreign_tribes, language)
+        return text
+
+    @classmethod
+    def initialize(cls, tribe: TribeType, leader: Character) -> 'GameState':
+        return cls(
+            tribe=tribe,
+            leaders=[leader],
+            foreign_tribes=[],
+            situation="",
+            event_result=""
+        )
+
+    def update(self, new_state: GameStateBase):
+        for field in GameStateBase.model_fields:
+            setattr(self, field, getattr(new_state, field))
+
+    def update_streak(self, outcome: OutcomeType) -> None:
+        """Updates the streak counter based on the outcome."""
+        if outcome == OutcomeType.POSITIVE:
+            self.streak_count += 1
+        else:
+            self.streak_count = 0
+
+    def adjust_power(self, outcome: OutcomeType) -> None:
+        """Adjusts power level based on the outcome type."""
+        power_adjustments = {
+            OutcomeType.POSITIVE: 2,
+            OutcomeType.NEUTRAL: 0,
+            OutcomeType.NEGATIVE: -1,
+            OutcomeType.CATASTROPHE: -3
+        }
+        self.power += power_adjustments[outcome]
+
+    def update_tier(self) -> None:
+        """Updates the tier based on the current power level."""
+        self.tier = min(self.power // 10, 4) + 1
+
+    def check_streak_catastrophe(self) -> bool:
+        """Checks if streak has reached catastrophe level."""
+        if self.streak_count >= 4:
+            self.streak_count = 0
+            return True
+        return False
+
+
+class GameStateManager:
+    def __init__(self, llm_context: LLMContext, language: Language = Language.ENGLISH):
+        self.current_game_state: Optional[GameState] = None
+        self.game_history = GameHistory()
+        self.llm_context = llm_context
+        self.current_tribe_choices = None
+        self.language = language
+
+    def reset(self):
+        self.current_game_state = None
+        self.game_history = GameHistory()
+
+    def initialize(self, tribe: TribeType, leader: Character):
+        self.current_game_state = GameState.initialize(tribe, leader)
+        self.game_history = GameHistory()
+
+    def perform_action(self, index: int):
+        action = self.current_game_state.current_action_choices.choices[index]
+        self.current_game_state.chosen_action = action
+        self.current_game_state.previous_situation = self.current_game_state.situation
+        outcome, roll = self.determine_outcome(action.probability)
+        print(f"Debug: Roll = {roll:.2f}, Probability = {action.probability:.2f}, Outcome = {outcome.name}")
+        # Handle streak catastrophe
+        if self.current_game_state.check_streak_catastrophe():
+            outcome = OutcomeType.CATASTROPHE
+
+        # Update game state
+        self.current_game_state.update_streak(outcome)
+        self.current_game_state.adjust_power(outcome)
+        self.current_game_state.update_tier()
+        self.current_game_state.last_outcome = outcome
+        self.update_game_state()
+        event_type = self.decide_event_type()
+        print(f"Event type: {event_type}")
+        self.generate_choices(event_type)
+        self.game_history.add_state(self.current_game_state)
+        base_filename = "Debug_History"
+        # Create timestamp
+        timestamp = datetime.now().strftime("%Y%m%d_%H%M%S")
+        # Create unique filename
+        filename = f"{base_filename}_turn{self.current_game_state.turn}_{timestamp}.json"
+        self.save_all_game_states(filename)
+        self.current_game_state.turn += 1
+
+    def save_all_game_states(self, filename: str):
+        with open(filename, 'w') as f:
+            json.dump(self.game_history.history, f, cls=EnumEncoder)
+
+        # Also write the story version
+        filename = filename.replace('.json', '_story.txt')
+        story = []
+        for state in self.game_history.history:
+            story.append(f"=== Turn {state.turn} ===")
+            story.append(f"Situation: {state.previous_situation}")
+            story.append(f"Taken action: {state.chosen_action.description}")
+            outcome = OutcomeType(state.last_outcome).name
+            story.append(f"The result was: {outcome} and resulted in: {state.event_result}\n")
+
+        with open(filename, 'w') as f:
+            f.write("\n".join(story))
+
+    def load_game_state(self, filename: str):
+        with open(filename, 'r') as f:
+            loaded_history = json.load(f)
+
+        # Convert enum dictionaries to actual enum values
+        converted_history = convert_enums(loaded_history)
+        # Convert each history entry to a GameState object
+        history: List[GameState] = [GameState(**state) for state in converted_history]
+        # Set the current game state to the last item in the history
+        self.current_game_state = copy.deepcopy(history[-1])
+
+        # Add all states to the history
+        for state in history:
+            self.game_history.add_state(state)
+        self.current_game_state.turn += 1
+
+    def generate_tribe_choices(self, external_choice:str = "") -> InitialChoices:
+        # Generate 3 unique combinations of development type and diplomatic stance
+
+        possible_combinations = [
+            (dev, stance)
+            for dev in DevelopmentType
+            for stance in DiplomaticStance
+        ]
+        selected_combinations = random.sample(possible_combinations, 3)
+
+        # Get orientation descriptions for each combination
+        orientations = [
+            get_tribe_orientation(dev_type, stance, self.language)
+            for dev_type, stance in selected_combinations
+        ]
+        if external_choice != "":
+            tribe1 = f"- Must be {external_choice}. Mention the race in the description."
+        else:
+            tribe1 = f"""- Must be {selected_combinations[0][0].value} in development and {selected_combinations[0][1].value} in diplomacy
+        - Should fit the description: {orientations[0]}"""
+
+        # Construct the prompt with the specific requirements for each tribe
+        messages = [
+            {
+                "role": "system",
+                "content": "You are the game master for a text based strategic game, where the player rules over a tribe in a fantasy based setting. Output your answers as JSON"
+            },
+            {
+                "role": "user",
+                "content": f"""Create three unique tribes with the following specifications:
+
+    Tribe 1: 
+    {tribe1}
+
+    Tribe 2:
+    - Must be {selected_combinations[1][0].value} in development and {selected_combinations[1][1].value} in diplomacy
+    - Should fit the description: {orientations[1]}
+
+    Tribe 3:
+    - Must be {selected_combinations[2][0].value} in development and {selected_combinations[2][1].value} in diplomacy
+    - Should fit the description: {orientations[2]}
+
+    One tribe should consist of {external_choice}.
+    For each tribe provide:
+    1. A unique tribe name (do not use 'Sylvan')
+    2. A description of the tribe without mentioning the tribe name, and do not quote the given description directly, but name the race
+    3. Its DevelopmentType
+    4. Its DiplomaticStance"""
+            }
+        ]
+
+        choices = self.llm_context.make_story_call(messages, InitialChoices, max_tokens=2000)
+
+        if choices:
+            self.current_tribe_choices = choices
+            print("\n=== Available Tribe Choices ===")
+            for number, (choice, (dev_type, stance)) in enumerate(zip(choices.choices, selected_combinations)):
+                tribe_type = get_tribe_orientation(dev_type, stance, self.language)
+                print(f"\n{number}. {choice.name}, {tribe_type}")
+                print(textwrap.fill(f"Description: {choice.description}", width=80, initial_indent="   ",
+                                    subsequent_indent="   "))
+
+        return choices
+
+    def get_leader(self, chosen_tribe: TribeType) -> Character:
+        messages = [
+            {
+                "role": "system",
+                "content": "You are the game master for a text based strategic game, where the player rules over a tribe in a fantasy based setting. Output your answers as JSON"
+            },
+            {
+                "role": "user",
+                "content": f"""Give me the name and title for the leader of {chosen_tribe.name}. Their description is:
+{chosen_tribe.description}. The leader does not have relationships with other characters."""
+            }
+        ]
+
+        leader = self.llm_context.make_story_call(messages, Character, max_tokens=2000)
+
+        if leader:
+            print(textwrap.fill(f"\nLeader: {leader}", width=80, initial_indent="   ",
+                                subsequent_indent="   "))
+
+        return leader
+
+    def get_probability_adjustment(self) -> str:
+        if self.current_game_state.last_outcome not in [OutcomeType.POSITIVE]:
+            return "Due to the recent neutral or negative outcome, provide higher probabilities of success for the next choices (between 0.6 and 0.9)."
+        return "Provide balanced probabilities of success for the next choices (between 0.5 and 0.8)."
+
+    def generate_choices(self, choice_type: EventType) -> None:
+        recent_history = self.game_history.get_recent_short_history(num_events=5)
+        prob_adjustment = self.get_probability_adjustment()
+
+        action_context = ""
+        if self.current_game_state.chosen_action:
+            action_context = f"""Action: {self.current_game_state.chosen_action.caption}
+    {self.current_game_state.chosen_action.description}
+
+    Outcome: {self.current_game_state.event_result}"""
+
+        choice_types = {
+            EventType.SINGLE_EVENT: {"instruction": "create a new event", "extra": ""},
+            EventType.REACTION: {"instruction": "create a reaction to this last outcome",
+                                 "extra": "Include a foreign character in the reaction."},
+            EventType.FOLLOWUP: {"instruction": "create a follow up to this last outcome",
+                                 "extra": "Keep choices thematically close to the last action."}
+        }
+
+        if choice_type not in choice_types:
+            raise ValueError(f"Invalid choice type: {choice_type}")
+
+        choice_type_fields = choice_types[choice_type]
+
+        context = f"""State: {self.current_game_state.to_context_string(self.language)}
+History: {recent_history}
+Previous: {self.current_game_state.previous_situation}
+
+{action_context}"""
+        instruction = f"""
+{choice_type_fields['instruction']} and add to:
+{self.current_game_state.situation}
+Save a summary in "situation".
+
+Present 3 possible next actions:
+{choice_type_fields['extra']}
+Each has a caption, description, and probability of success 
+Weave implications and broader context into the description organically, 
+allowing the player to infer consequences and strategic elements without explicit statements.
+{prob_adjustment}
+- One choice should have high probability
+- Include at least one aggressive option (probability based on tribe info)"""
+
+        summary = self.llm_context.get_summary(context)
+
+        messages = [
+            {
+                "role": "system",
+                "content": "You are a game master for a tribal fantasy strategy game. Output answers as JSON"
+            },
+            {
+                "role": "user",
+                "content": summary + instruction}]
+
+        next_choices = self.llm_context.make_story_call(messages, NextReactionChoices, max_tokens=2000)
+        if next_choices:
+            self.current_game_state.situation = next_choices.situation
+            self.current_game_state.current_action_choices = NextChoices(choices=next_choices.choices)
+
+            print("\n=== Available Actions ===")
+            for i, choice in enumerate(next_choices.choices, 1):
+                print(f"\n{i}. {choice.caption}")
+                print(textwrap.fill(f"Description: {choice.description}",
+                                    width=80,
+                                    initial_indent="   ",
+                                    subsequent_indent="   "))
+                print(f"   Probability of Success: {choice.probability:.2f}")
+
+    def update_game_state(self) -> None:
+        recent_history = self.game_history.get_recent_short_history(num_events=5)
+        tribes_prompt = ""
+        enemy_count = sum(
+            1 for tribe in self.current_game_state.foreign_tribes if tribe.diplomatic_status == DiplomaticStatus.ENEMY)
+        neutral_count = sum(
+            1 for tribe in self.current_game_state.foreign_tribes if
+            tribe.diplomatic_status == DiplomaticStatus.NEUTRAL)
+
+        if self.current_game_state.turn > 5 and enemy_count < 1:
+            tribes_prompt += "* Add one enemy factions if it fits the current situation, and use them for the current situation and the event_result\n"
+        if self.current_game_state.turn > 3 and neutral_count < 2:
+            tribes_prompt += "* Add one or two neutral factions if it fits the current situation, and use them for the current situation and the event_result\n"
+
+        context = f"""State: {self.current_game_state.to_context_string(self.language)}
+Development: {self.current_game_state.tribe.development.value}
+Stance: {self.current_game_state.tribe.stance.value}
+
+History: {recent_history}
+{self.current_game_state.previous_situation}
+"""
+        instructions = f"""
+Last situation: {self.current_game_state.previous_situation}
+Action chosen by the player: {self.current_game_state.chosen_action.caption} - {self.current_game_state.chosen_action.description}
+Outcome: {self.current_game_state.last_outcome.name}
+Required Updates:
+
+1. Leaders (max 5):
+   - Update names, titles and relationships, both to tribe leaders as well as to leaders of foreign tribes
+   - Add special roles if warranted
+   - Only major changes based on events
+
+2. Situation:
+   - Current state summary
+
+3. Foreign Relations:
+   - For each tribe: status, name, description, development, stance, leaders (max 2)
+   - For each leader of a foreign tribe: Names, titles, relationships to the leaders of the players tribe
+   - Status changes require multiple turns
+   - Consider development/stance compatibility
+   {tribes_prompt}
+4. Event Results:
+   - 2 paragraphs narrative (event_result)
+   - Events may continue
+
+Maintain consistency with game state, action outcomes, and existing relationships."""
+        summary = self.llm_context.get_summary(context)
+        messages = [
+            {
+                "role": "system",
+                "content": "You are the game master for a text-based strategic game, where the player rules over a tribe in a fantasy setting. Your task is to update the game state based on the player's actions and their outcomes."
+            },
+            {
+                "role": "user",
+                "content": summary + instructions
+            }
+        ]
+
+        new_state = self.llm_context.make_story_call(messages, GameStateBase, max_tokens=5000)
+        self.current_game_state.update(new_state)
+
+
+    @staticmethod
+    def determine_outcome(probability: float) -> Tuple[OutcomeType, float]:
+        roll = round(random.random(),2)
+        # roll = 0.0
+        # roll = 1.0
+        if roll >= 0.95:
+            return OutcomeType.CATASTROPHE, roll
+        if roll <= probability:
+            return OutcomeType.POSITIVE, roll
+        elif roll < (probability + (1 - probability) / 2):
+            return OutcomeType.NEUTRAL, roll
+        else:
+            return OutcomeType.NEGATIVE, roll
+
+    @staticmethod
+    def decide_event_type() -> EventType:
+        return random.choices(
+            [EventType.SINGLE_EVENT, EventType.REACTION, EventType.FOLLOWUP],
+            weights=[0.2, 0.4, 0.4], k=1)[0]
+
+
+def get_tribe_orientation(development: DevelopmentType, stance: DiplomaticStance, language: Language) -> str:
+    """
+    Get the orientation-specific description for a tribe based on their development path and diplomatic stance.
+
+    Args:
+        development (Development): The tribe's development focus (magical, hybrid, or practical)
+        stance (DiplomaticStance): The tribe's diplomatic stance
+        language (Language): The language of the UI
+    """
+    if development == DevelopmentType.MAGICAL:
+        if stance == DiplomaticStance.PEACEFUL:
+            if language == Language.ENGLISH:
+                return "Mystic sages who commune with the very essence of nature"
+            if language == Language.GERMAN:
+                return "Mystische Weise, die mit dem Wesen der Natur in Verbindung stehen"
+        elif stance == DiplomaticStance.NEUTRAL:
+            if language == Language.ENGLISH:
+                return "Arcane scholars who balance the powers of magic and wisdom"
+            if language == Language.GERMAN:
+                return "Arkane Gelehrte, die die Kräfte der Magie und Weisheit im Gleichgewicht halten"
+        else:  # AGGRESSIVE
+            if language == Language.ENGLISH:
+                return "Battle-mages who wield the raw forces of destructive magic"
+            if language == Language.GERMAN:
+                return "Kampfmagier, die die rohen Kräfte zerstörerischer Magie beherrschen"
+    elif development == DevelopmentType.HYBRID:
+        if stance == DiplomaticStance.PEACEFUL:
+            if language == Language.ENGLISH:
+                return "Technomancers who weave together the threads of science and spirit"
+            if language == Language.GERMAN:
+                return "Technomanten, die die Fäden von Wissenschaft und Geist verweben"
+        elif stance == DiplomaticStance.NEUTRAL:
+            if language == Language.ENGLISH:
+                return "Arcane engineers who forge marvels of magic and machinery"
+            if language == Language.GERMAN:
+                return "Arkane Ingenieure, die Wunderwerke aus Magie und Maschinerie erschaffen"
+        else:  # AGGRESSIVE
+            if language == Language.ENGLISH:
+                return "Magitech warriors who harness both arcane energy and steel"
+            if language == Language.GERMAN:
+                return "Magitech-Krieger, die sowohl arkane Energie als auch Stahl beherrschen"
+    else:  # PRACTICAL
+        if stance == DiplomaticStance.PEACEFUL:
+            if language == Language.ENGLISH:
+                return "Master builders dedicated to the advancement of technology"
+            if language == Language.GERMAN:
+                return "Meisterbaumeister, die sich dem technologischen Fortschritt verschrieben haben"
+        elif stance == DiplomaticStance.NEUTRAL:
+            if language == Language.ENGLISH:
+                return "Innovators who forge a path of progress and strength"
+            if language == Language.GERMAN:
+                return "Innovatoren, die einen Weg des Fortschritts und der Stärke beschreiten"
+        else:  # AGGRESSIVE
+            if language == Language.ENGLISH:
+                return "Warriors at the forefront of military innovation and might"
+            if language == Language.GERMAN:
+                return "Krieger an der Spitze militärischer Innovation und Macht"
+
+
+def create_gui():
+    config = Config.default_config()
+    # Use the function to initialize the LLMContext
+    llm_context = LLMContext(config)
+    game_manager = GameStateManager(llm_context)
+
+    def perform_action(action_index):
+        game_manager.perform_action(action_index)
+        return update_game_display()
+
+    def update_game_display():
+        if not game_manager.current_game_state:
+            return (
+                gr.update(visible=False, value="No active game"),
+                gr.update(visible=False, value="No history"),
+                gr.update(visible=False, value="No relationships"),
+                gr.update(visible=False, value="No current situation"),
+                *[gr.update(visible=False)] * 6
+            )
+
+        tribe_overview = game_manager.current_game_state.tribe_string(game_manager.language)
+        relationships = game_manager.current_game_state.relationship_string(game_manager.language)
+        recent_history = game_manager.game_history.get_recent_history(game_manager.language)
+        current_situation = game_manager.current_game_state.situation
+
+        if game_manager.current_game_state.current_action_choices is not None:
+            choices = game_manager.current_game_state.current_action_choices.choices
+        else:
+            choices = []
+
+        updates = []
+        for i in range(3):
+            if i < len(choices):
+                choice = choices[i]
+                updates.extend([
+                    gr.update(visible=True, value=choice.caption),
+                    gr.update(visible=True, value=choice.description)
+                ])
+            else:
+                updates.extend([gr.update(visible=False), gr.update(visible=False)])
+
+        return (
+            gr.update(visible=True, value=tribe_overview),
+            gr.update(visible=True, value=recent_history),
+            gr.update(visible=True, value=relationships),
+            gr.update(visible=True, value=current_situation),
+            *updates
+        )
+
+    def save_current_game():
+        game_manager.save_all_game_states('test.json')
+        return "Game saved successfully!"
+
+    def load_saved_game(filename):
+        try:
+            game_manager.load_game_state(filename)
+            current_action_choices = game_manager.current_game_state.current_action_choices
+
+            # Update all necessary GUI elements
+            tribe_overview = game_manager.current_game_state.tribe_string(game_manager.language)
+            relationships = game_manager.current_game_state.relationship_string(game_manager.language)
+            recent_history = game_manager.game_history.get_recent_history(game_manager.language)
+            current_situation = game_manager.current_game_state.situation
+
+            action_updates = []
+            choices = current_action_choices.choices if current_action_choices else []
+            for i in range(3):
+                if i < len(choices):
+                    choice = choices[i]
+                    action_updates.extend([
+                        gr.update(visible=True, value=choice.caption),
+                        gr.update(visible=True, value=choice.description)
+                    ])
+                else:
+                    action_updates.extend([gr.update(visible=False), gr.update(visible=False)])
+            return (
+                "Game loaded successfully!",
+                gr.update(visible=False),  # Hide tribe selection group
+                gr.update(visible=True, value=tribe_overview),  # Show and update tribe overview
+                gr.update(visible=True, value=recent_history),  # Show and update recent history
+                gr.update(visible=True, value=relationships),  # Show and update relationships
+                gr.update(visible=True, value=current_situation),  # Show and update current situation
+                *action_updates
+            )
+        except FileNotFoundError:
+            return (
+                "No saved game found.",
+                gr.update(visible=True),  # Show tribe selection group
+                gr.update(visible=False),  # Keep tribe overview hidden
+                gr.update(visible=False),  # Keep recent history hidden
+                gr.update(visible=False),  # Keep relationships hidden
+                gr.update(visible=False),  # Keep current situation hidden
+                *[gr.update(visible=False)] * 6
+            )
+
+    def generate_tribes(theme):
+        game_manager.reset()
+        game_manager.generate_tribe_choices(theme)
+        if game_manager.current_tribe_choices:
+            result = ""
+            for number, choice in enumerate(game_manager.current_tribe_choices.choices):
+                tribe_type = get_tribe_orientation(choice.development, choice.stance, game_manager.language)
+                result += f"{number + 1}. {choice.name}, "
+                result += f"{tribe_type}\n"
+                result += f"{choice.description}\n\n"
+
+            return result, gr.update(visible=True, choices=[1, 2, 3])
+        else:
+            return "Error generating initial choices. Please try again.", gr.update(visible=False)
+
+    def start_game(choice):
+        game_manager.reset()
+        if game_manager.current_tribe_choices:
+            chosen_tribe = next(
+                (tribe for index, tribe in enumerate(game_manager.current_tribe_choices.choices, 1) if index == choice),
+                None)
+            if chosen_tribe:
+                leader = game_manager.get_leader(chosen_tribe)
+                game_manager.initialize(chosen_tribe, leader)
+                game_manager.current_game_state.previous_situation = "Humble beginnings of the " + chosen_tribe.name
+                game_manager.current_game_state.last_outcome = OutcomeType.NEUTRAL
+                game_manager.generate_choices(EventType.SINGLE_EVENT)
+
+                # Unpack the return values from update_game_display
+                tribe_overview, recent_history, relationships, current_situation, *action_updates = update_game_display()
+
+                return (
+                    gr.update(visible=False),  # Hide tribe selection group
+                    tribe_overview,
+                    recent_history,
+                    relationships,
+                    current_situation,
+                    *action_updates
+                )
+            else:
+                return (
+                    gr.update(visible=True),
+                    gr.update(visible=False, value="Invalid choice. Please select a number between 1 and 3."),
+                    gr.update(visible=False),
+                    gr.update(visible=False),
+                    gr.update(visible=False),
+                    *[gr.update(visible=False)] * 6
+                )
+        else:
+            return (
+                gr.update(visible=True),
+                gr.update(visible=False, value="Please generate tribe choices first."),
+                gr.update(visible=False),
+                gr.update(visible=False),
+                gr.update(visible=False),
+                *[gr.update(visible=False)] * 6
+            )
+
+    # Set up your Gradio interface here, using the above functions
+    with gr.Blocks(title="Fantasy Tribe Game") as app:
+        title_markdown = gr.Markdown(f"# {translations['en']['title']}")
+
+        # Game Tab
+        game_tab = gr.Tab(translations['en']["game_tab"])
+        with game_tab:
+            # Create tribe selection group
+            with gr.Group() as tribe_selection_group:
+                race_theme = gr.Dropdown(
+                    choices=translations['en']["race_themes"],
+                    value="",
+                    label=translations['en']["race_theme_label"]
+                )
+                start_button = gr.Button("Generate Tribe Choices")
+                tribe_choices = gr.Textbox(label="Available Tribes", lines=10)
+                tribe_selection = gr.Radio(choices=[1, 2, 3], label="Select your tribe", visible=False)
+                select_tribe_button = gr.Button("Select Tribe")
+
+            with gr.Row():
+                with gr.Column(scale=1):
+                    # Initialize these elements as hidden
+                    tribe_overview = gr.Textbox(label="Tribe Overview", lines=10, visible=False)
+                    relationships = gr.Textbox(label="Relationships", lines=5, visible=False)
+                    recent_history = gr.Textbox(label="Recent History", lines=5, visible=False)
+                with gr.Column(scale=2):
+                    current_situation = gr.Textbox(label="Current Situation", lines=5, visible=False)
+                    action_button1 = gr.Button("Action 1", visible=False)
+                    action_desc1 = gr.Textbox(label="", lines=3, visible=False)
+                    action_button2 = gr.Button("Action 2", visible=False)
+                    action_desc2 = gr.Textbox(label="", lines=3, visible=False)
+                    action_button3 = gr.Button("Action 3", visible=False)
+                    action_desc3 = gr.Textbox(label="", lines=3, visible=False)
+
+            with gr.Row():
+                save_button = gr.Button("Save Game")
+                load_file = gr.File(label="Select Save File", file_types=[".json"])
+                load_button = gr.Button("Load Game")
+
+            message_display = gr.Textbox(label="System Messages", lines=2)
+
+        # Add Settings Tab
+        with gr.Tab("Settings"):
+            with gr.Group():
+                gr.Markdown("## Language Configuration")
+                language_dropdown = gr.Dropdown(
+                    choices=[lang.value for lang in Language],
+                    value=config.language.value,
+                    label="Language"
+                )
+                gr.Markdown("## Story LLM Configuration")
+                story_provider_dropdown = gr.Dropdown(
+                    choices=[provider.value for provider in LLMProvider],
+                    value=config.story_config.provider.value,
+                    label="Story LLM Provider"
+                )
+                story_model_dropdown = gr.Dropdown(
+                    choices=["claude-3-5-sonnet-20240620"],
+                    value="claude-3-5-sonnet-20240620",
+                    label="Story Model (Anthropic)",
+                    visible=config.story_config.provider == LLMProvider.ANTHROPIC
+                )
+                story_model_openai_dropdown = gr.Dropdown(
+                    choices=["gpt-4o", "gpt-4o-mini"],
+                    value="gpt-4o",
+                    label="Story Model (OpenAI)",
+                    visible=config.story_config.provider == LLMProvider.OPENAI
+                )
+                story_model_local_input = gr.Textbox(
+                    value=config.story_config.model_name if config.story_config.provider == LLMProvider.LOCAL else "Qwen2.5-14B-Instruct:latest",
+                    label="Story Model (Local)",
+                    placeholder="Enter model name",
+                    visible=config.story_config.provider == LLMProvider.LOCAL
+                )
+                story_local_url_input = gr.Textbox(
+                    value=config.story_config.local_url or "http://127.0.0.1:1234/v1",
+                    label="Story Local API URL",
+                    placeholder="http://127.0.0.1:1234/v1",
+                    visible=config.story_config.provider == LLMProvider.LOCAL
+                )
+
+            with gr.Group():
+                gr.Markdown("## Summary LLM Configuration")
+                summary_provider_dropdown = gr.Dropdown(
+                    choices=[provider.value for provider in LLMProvider],
+                    value=config.summary_config.provider.value,
+                    label="Summary LLM Provider"
+                )
+                summary_model_dropdown = gr.Dropdown(
+                    choices=["claude-3-5-sonnet-20240620"],
+                    value="claude-3-5-sonnet-20240620",
+                    label="Summary Model (Anthropic)",
+                    visible=config.summary_config.provider == LLMProvider.ANTHROPIC
+                )
+                summary_model_openai_dropdown = gr.Dropdown(
+                    choices=["gpt-4o", "gpt-4o-mini"],
+                    value="gpt-4o-mini",
+                    label="Summary Model (OpenAI)",
+                    visible=config.summary_config.provider == LLMProvider.OPENAI
+                )
+                summary_model_local_input = gr.Textbox(
+                    value=config.summary_config.model_name if config.summary_config.provider == LLMProvider.LOCAL else "Qwen2.5-14B-Instruct:latest",
+                    label="Summary Model (Local)",
+                    placeholder="Enter model name",
+                    visible=config.summary_config.provider == LLMProvider.LOCAL
+                )
+                summary_local_url_input = gr.Textbox(
+                    value=config.summary_config.local_url or "http://127.0.0.1:1234/v1",
+                    label="Summary Local API URL",
+                    placeholder="http://127.0.0.1:1234/v1",
+                    visible=config.summary_config.provider == LLMProvider.LOCAL
+                )
+                summary_mode_dropdown = gr.Dropdown(
+                    choices=[mode.value for mode in SummaryMode],
+                    value=config.summary_config.mode.value,
+                    label="Summary Mode"
+                )
+
+            settings_save_btn = gr.Button("Save Settings")
+            settings_message = gr.Textbox(label="Settings Status", interactive=False)
+
+            # Add visibility rules for model and URL inputs
+            def update_story_input_visibility(provider):
+                return {
+                    story_model_dropdown: gr.update(visible=provider == LLMProvider.ANTHROPIC.value),
+                    story_model_openai_dropdown: gr.update(visible=provider == LLMProvider.OPENAI.value),
+                    story_model_local_input: gr.update(visible=provider == LLMProvider.LOCAL.value),
+                    story_local_url_input: gr.update(visible=provider == LLMProvider.LOCAL.value)
+                }
+
+            story_provider_dropdown.change(
+                update_story_input_visibility,
+                inputs=[story_provider_dropdown],
+                outputs=[story_model_dropdown, story_model_openai_dropdown, story_model_local_input,
+                         story_local_url_input]
+            )
+
+            def update_summary_input_visibility(provider):
+                return {
+                    summary_model_dropdown: gr.update(visible=provider == LLMProvider.ANTHROPIC.value),
+                    summary_model_openai_dropdown: gr.update(visible=provider == LLMProvider.OPENAI.value),
+                    summary_model_local_input: gr.update(visible=provider == LLMProvider.LOCAL.value),
+                    summary_local_url_input: gr.update(visible=provider == LLMProvider.LOCAL.value)
+                }
+
+            summary_provider_dropdown.change(
+                update_summary_input_visibility,
+                inputs=[summary_provider_dropdown],
+                outputs=[summary_model_dropdown, summary_model_openai_dropdown, summary_model_local_input,
+                         summary_local_url_input]
+            )
+
+            def update_ui_language(language):
+                lang = translations.get(language, translations["en"])  # Default to English if language not found
+
+                return {
+                    'title_markdown': gr.update(value=f"# {lang['title']}"),
+                    'game_tab': gr.update(label=lang['game_tab']),
+                    'race_theme': gr.update(choices=lang['race_themes'], label=lang['race_theme_label']),
+                    # Add other UI elements that need updating here
+                }
+            # Function to save settings
+            def save_settings(language, story_provider, story_model_anthropic, story_model_openai, story_model_local,
+                              story_local_url, summary_provider, summary_model_anthropic, summary_model_openai,
+                              summary_model_local, summary_local_url, summary_mode):
+                story_model = story_model_anthropic if story_provider == LLMProvider.ANTHROPIC.value else \
+                    story_model_openai if story_provider == LLMProvider.OPENAI.value else \
+                        story_model_local
+                summary_model = summary_model_anthropic if summary_provider == LLMProvider.ANTHROPIC.value else \
+                    summary_model_openai if summary_provider == LLMProvider.OPENAI.value else \
+                        summary_model_local
+
+                new_config = Config(
+                    story_config=ModelConfig(
+                        provider=LLMProvider(story_provider),
+                        model_name=story_model,
+                        local_url=story_local_url if story_provider == LLMProvider.LOCAL.value else None
+                    ),
+                    summary_config=SummaryModelConfig(
+                        provider=LLMProvider(summary_provider),
+                        model_name=summary_model,
+                        mode=SummaryMode(summary_mode),
+                        local_url=summary_local_url if summary_provider == LLMProvider.LOCAL.value else None
+                    ),
+                    language=Language(language)
+                )
+                llm_context.update(new_config)
+                game_manager.language = Language(language)
+                # Add the settings message to the UI updates
+                ui_updates = update_ui_language(language)
+
+                return (
+                    ui_updates.get('title_markdown', gr.update()),
+                    ui_updates.get('game_tab', gr.update()),
+                    ui_updates.get('race_theme', gr.update()),
+                    gr.update(value="Settings saved successfully!")
+                )
+
+            settings_save_btn.click(
+                save_settings,
+                inputs=[language_dropdown, story_provider_dropdown, story_model_dropdown,
+                        story_model_openai_dropdown, story_model_local_input, story_local_url_input,
+                        summary_provider_dropdown, summary_model_dropdown, summary_model_openai_dropdown,
+                        summary_model_local_input, summary_local_url_input, summary_mode_dropdown],
+                outputs=[title_markdown, game_tab, race_theme, settings_message]
+            )
+
+
+        start_button.click(
+            generate_tribes,
+            inputs=[race_theme],  # Add the dropdown as input
+            outputs=[tribe_choices, tribe_selection]
+        )
+
+        select_tribe_button.click(
+            start_game,
+            inputs=[tribe_selection],
+            outputs=[
+                tribe_selection_group,
+                tribe_overview,
+                recent_history,
+                relationships,
+                current_situation,
+                action_button1, action_desc1,
+                action_button2, action_desc2,
+                action_button3, action_desc3
+            ]
+        )
+
+        action_button1.click(
+            lambda: perform_action(0),
+            outputs=[
+                tribe_overview, recent_history,
+                relationships, current_situation,
+                action_button1, action_desc1,
+                action_button2, action_desc2,
+                action_button3, action_desc3
+            ]
+        )
+
+        action_button2.click(
+            lambda: perform_action(1),
+            outputs=[
+                tribe_overview, recent_history,
+                relationships, current_situation,
+                action_button1, action_desc1,
+                action_button2, action_desc2,
+                action_button3, action_desc3
+            ]
+        )
+
+        action_button3.click(
+            lambda: perform_action(2),
+            outputs=[
+                tribe_overview, recent_history,
+                relationships, current_situation,
+                action_button1, action_desc1,
+                action_button2, action_desc2,
+                action_button3, action_desc3
+            ]
+        )
+
+        save_button.click(
+            save_current_game,
+            outputs=[message_display]
+        )
+
+        load_button.click(
+            load_saved_game,
+            inputs=[load_file],
+            outputs=[
+                message_display,
+                tribe_selection_group,
+                tribe_overview,
+                recent_history,
+                relationships,
+                current_situation,
+                action_button1, action_desc1,
+                action_button2, action_desc2,
+                action_button3, action_desc3
+            ]
+        )
+
+    return app
+
+
+if __name__ == "__main__":
+    app = create_gui()
+    app.launch(share=False,
+               debug=True,
+               server_name="0.0.0.0")